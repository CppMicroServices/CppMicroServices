--- conflicted
+++ resolved
@@ -10,10 +10,8 @@
 class NamespaceReplacerTest : public ::testing::Test
 {
   protected:
-<<<<<<< HEAD
+
     static constexpr const char* NEW_NAMESPACE = "newnamespace";
-=======
->>>>>>> 3e8d9cbe
     fs::path inputDir;  // Temporary directory for test files
     fs::path outputDir; // Temporary directory for destination of tool execution
 
@@ -99,11 +97,7 @@
     }
 }
 )",
-<<<<<<< HEAD
                                     NEW_NAMESPACE ,
-=======
-                                    "newnamespace",
->>>>>>> 3e8d9cbe
                                     "input.cpp",
                                     inputDir,
                                     outputDir };
@@ -129,11 +123,7 @@
     // Some code here
 }
 )",
-<<<<<<< HEAD
                                     NEW_NAMESPACE ,
-=======
-                                    "newnamespace",
->>>>>>> 3e8d9cbe
                                     "input.cpp",
                                     inputDir,
                                     outputDir };
@@ -156,11 +146,7 @@
 std::vector<cppmicroservices::ServiceReference> serviceRefs;
 std::map<cppmicroservices::Bundle, cppmicroservices::framework::BundleContext> bundleContextMap;
 )",
-<<<<<<< HEAD
                                     NEW_NAMESPACE ,
-=======
-                                    "newnamespace",
->>>>>>> 3e8d9cbe
                                     "input.cpp",
                                     inputDir,
                                     outputDir };
@@ -177,11 +163,8 @@
 TEST_F(NamespaceReplacerTest, ReplacesNamespaceAlias)
 {
     const ReplacerParams params
-<<<<<<< HEAD
         = { "namespace alias = cppmicroservices;", NEW_NAMESPACE , "input.cpp", inputDir, outputDir };
-=======
-        = { "namespace alias = cppmicroservices;", "newnamespace", "input.cpp", inputDir, outputDir };
->>>>>>> 3e8d9cbe
+
     const std::string expected = "namespace alias = newnamespace;";
     const std::string result = runReplacer(params);
     EXPECT_EQ(result, expected);
@@ -191,11 +174,8 @@
 TEST_F(NamespaceReplacerTest, ReplacesDefine)
 {
     const ReplacerParams params
-<<<<<<< HEAD
         = { "#define MACRO cppmicroservices", NEW_NAMESPACE , "input.cpp", inputDir, outputDir };
-=======
-        = { "#define MACRO cppmicroservices", "newnamespace", "input.cpp", inputDir, outputDir };
->>>>>>> 3e8d9cbe
+
     const std::string expected = "#define MACRO newnamespace";
     const std::string result = runReplacer(params);
     EXPECT_EQ(result, expected);
@@ -205,11 +185,8 @@
 TEST_F(NamespaceReplacerTest, ReplacesParenthesizedNamespace)
 {
     const ReplacerParams params
-<<<<<<< HEAD
         = { "void func(cppmicroservices) {}", NEW_NAMESPACE , "input.cpp", inputDir, outputDir };
-=======
-        = { "void func(cppmicroservices) {}", "newnamespace", "input.cpp", inputDir, outputDir };
->>>>>>> 3e8d9cbe
+
     const std::string expected = "void func(newnamespace) {}";
     const std::string result = runReplacer(params);
     EXPECT_EQ(result, expected);
@@ -219,11 +196,8 @@
 TEST_F(NamespaceReplacerTest, ReplacesNamespacePrefix)
 {
     const ReplacerParams params
-<<<<<<< HEAD
         = { "cppmicroservices::Bundle bundle;", NEW_NAMESPACE , "input.cpp", inputDir, outputDir };
-=======
-        = { "cppmicroservices::Bundle bundle;", "newnamespace", "input.cpp", inputDir, outputDir };
->>>>>>> 3e8d9cbe
+
     const std::string expected = "newnamespace::Bundle bundle;";
     const std::string result = runReplacer(params);
     EXPECT_EQ(result, expected);
@@ -233,11 +207,7 @@
 TEST_F(NamespaceReplacerTest, ThrowsExceptionOnInvalidInput)
 {
     // Test missing --cppms flag
-<<<<<<< HEAD
     const ReplacerParams p1 = { "", NEW_NAMESPACE , "input.cpp", fs::path(""), outputDir };
-=======
-    const ReplacerParams p1 = { "", "newns", "input.cpp", fs::path(""), outputDir };
->>>>>>> 3e8d9cbe
     EXPECT_THROW({ runExecutable(p1); }, std::runtime_error);
 
     // Test missing --namespace flag
@@ -245,7 +215,6 @@
     EXPECT_THROW({ runExecutable(p2); }, std::runtime_error);
 
     // Test missing output directory
-<<<<<<< HEAD
     const ReplacerParams p3 = { "", NEW_NAMESPACE , "input.cpp", inputDir, fs::path("") };
     EXPECT_THROW({ runExecutable(p3); }, std::runtime_error);
 
@@ -255,17 +224,6 @@
 
     // Test non-existent output directory
     const ReplacerParams p5 = { "", NEW_NAMESPACE , "input.cpp", inputDir, fs::path("/non/existent/path") };
-=======
-    const ReplacerParams p3 = { "", "newns", "input.cpp", inputDir, fs::path("") };
-    EXPECT_THROW({ runExecutable(p3); }, std::runtime_error);
-
-    // Test non-existent input directory
-    const ReplacerParams p4 = { "", "newns", "input.cpp", fs::path("/non/existent/path"), outputDir };
-    EXPECT_THROW({ runExecutable(p4); }, std::runtime_error);
-
-    // Test non-existent output directory
-    const ReplacerParams p5 = { "", "newns", "input.cpp", inputDir, fs::path("/non/existent/path") };
->>>>>>> 3e8d9cbe
     EXPECT_THROW({ runExecutable(p5); }, std::runtime_error);
 }
 
@@ -280,11 +238,7 @@
   "bundle.description" : "A plugin using cppmicroservices framework"
 }
 )",
-<<<<<<< HEAD
                                     NEW_NAMESPACE ,
-=======
-                                    "newnamespace",
->>>>>>> 3e8d9cbe
                                     "manifest.json",
                                     inputDir,
                                     outputDir };
@@ -309,13 +263,8 @@
   // Some configuration code here
 }
 )",
-<<<<<<< HEAD
                                     NEW_NAMESPACE ,
                                     "config.h.in",
-=======
-                                    "newnamespace",
-                                    "config.in.h",
->>>>>>> 3e8d9cbe
                                     inputDir,
                                     outputDir };
     const std::string expected = R"(
