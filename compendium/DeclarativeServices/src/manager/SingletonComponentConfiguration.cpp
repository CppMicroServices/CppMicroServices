/*=============================================================================

  Library: CppMicroServices

  Copyright (c) The CppMicroServices developers. See the COPYRIGHT
  file at the top-level directory of this distribution and at
  https://github.com/CppMicroServices/CppMicroServices/COPYRIGHT .

  Licensed under the Apache License, Version 2.0 (the "License");
  you may not use this file except in compliance with the License.
  You may obtain a copy of the License at

  http://www.apache.org/licenses/LICENSE-2.0

  Unless required by applicable law or agreed to in writing, software
  distributed under the License is distributed on an "AS IS" BASIS,
  WITHOUT WARRANTIES OR CONDITIONS OF ANY KIND, either express or implied.
  See the License for the specific language governing permissions and
  limitations under the License.

  =============================================================================*/

#include "SingletonComponentConfiguration.hpp"
#include "ReferenceManager.hpp"
#include "ReferenceManagerImpl.hpp"
#include "RegistrationManager.hpp"
#include "cppmicroservices/SharedLibraryException.h"
#include "cppmicroservices/servicecomponent/ComponentConstants.hpp"
#include "states/CCUnsatisfiedReferenceState.hpp"
#include "states/ComponentConfigurationState.hpp"
#include <iostream>
#include "ComponentManager.hpp"

using cppmicroservices::scrimpl::ReferenceManagerImpl;
using cppmicroservices::service::component::ComponentConstants::COMPONENT_ID;
using cppmicroservices::service::component::ComponentConstants::COMPONENT_NAME;

namespace cppmicroservices {
namespace scrimpl {

SingletonComponentConfigurationImpl::SingletonComponentConfigurationImpl(
<<<<<<< HEAD
    std::shared_ptr<const metadata::ComponentMetadata> metadata,                                                                       
    const Bundle& bundle,
    std::shared_ptr<ComponentRegistry> registry,
    std::shared_ptr<cppmicroservices::logservice::LogService> logger,
    std::shared_ptr<boost::asio::thread_pool> threadpool,
    std::shared_ptr<ConfigurationNotifier> configNotifier,
    std::shared_ptr<std::vector<std::shared_ptr<ComponentManager>>> managers)
  : ComponentConfigurationImpl(metadata, bundle, registry, logger, threadpool, configNotifier, managers)
{
}
=======
  std::shared_ptr<const metadata::ComponentMetadata> metadata,
  const Bundle& bundle,
  std::shared_ptr<const ComponentRegistry> registry,
  std::shared_ptr<cppmicroservices::logservice::LogService> logger)
  : ComponentConfigurationImpl(metadata, bundle, registry, logger)
{}
>>>>>>> 5be6d095

std::shared_ptr<ServiceFactory>
SingletonComponentConfigurationImpl::GetFactory()
{
  std::shared_ptr<SingletonComponentConfigurationImpl> thisPtr =
    std::dynamic_pointer_cast<SingletonComponentConfigurationImpl>(
      shared_from_this());
  return ToFactory(thisPtr);
}

SingletonComponentConfigurationImpl::~SingletonComponentConfigurationImpl()
{
  DestroyComponentInstances();
}

std::shared_ptr<ComponentInstance>
SingletonComponentConfigurationImpl::CreateAndActivateComponentInstance(
  const cppmicroservices::Bundle& /*bundle*/)
{
  auto instanceContextPair = data.lock();
  if (GetState()->GetValue() !=
      service::component::runtime::dto::ComponentState::ACTIVE) {
    return nullptr;
  }

  if (!instanceContextPair->first) {
    try {
      auto instCtxtTuple = CreateAndActivateComponentInstanceHelper(Bundle());
      instanceContextPair->first = instCtxtTuple.first;
      instanceContextPair->second = instCtxtTuple.second;
    } catch (const cppmicroservices::SharedLibraryException&) {
      GetLogger()->Log(cppmicroservices::logservice::SeverityLevel::LOG_ERROR,
                       "Exception thrown while trying to load a shared library",
                       std::current_exception());
      throw;
    } catch (...) {
      GetLogger()->Log(cppmicroservices::logservice::SeverityLevel::LOG_ERROR,
                       "Exception received from user code while activating the "
                       "component configuration",
                       std::current_exception());
    }
  }
  return instanceContextPair->first;
}
bool SingletonComponentConfigurationImpl::ModifyComponentInstanceProperties()
{
  auto instanceContextPair = data.lock();
  if (instanceContextPair->first) {
    try {
      return instanceContextPair->first->InvokeModifiedMethod();
    } catch (...) {
      GetLogger()->Log(cppmicroservices::logservice::SeverityLevel::LOG_ERROR,
                       "Exception received from user code while modifying "
                       "component configuration",
                       std::current_exception());
      return false;
    }
  }
  return false;
}

void SingletonComponentConfigurationImpl::DestroyComponentInstances()
{
  auto instanceContextPair = data.lock();
  try {
    if (instanceContextPair->first) {
      instanceContextPair->first->Deactivate();
      instanceContextPair->first->UnbindReferences();
    }
  } catch (...) {
    GetLogger()->Log(cppmicroservices::logservice::SeverityLevel::LOG_ERROR,
                     "Exception received from user code while deactivating the "
                     "component configuration",
                     std::current_exception());
  }
  if (instanceContextPair->second) {
    instanceContextPair->second->Invalidate();
  }
  instanceContextPair->first.reset();
  instanceContextPair->second.reset();
}

InterfaceMapConstPtr SingletonComponentConfigurationImpl::GetService(
  const cppmicroservices::Bundle& bundle,
  const cppmicroservices::ServiceRegistrationBase& /*registration*/)
{
  // if activation passed, return the interface map from the instance
  auto compInstance = Activate(bundle);
  return compInstance ? compInstance->GetInterfaceMap() : nullptr;
}

void SingletonComponentConfigurationImpl::UngetService(
  const cppmicroservices::Bundle& /*bundle*/,
  const cppmicroservices::ServiceRegistrationBase& /*registration*/,
  const cppmicroservices::InterfaceMapConstPtr& /*service*/)
{
  // The singleton instance is not reset when UngetService is called.
  // The instance is reset when the component is deactivated.
}

void SingletonComponentConfigurationImpl::BindReference(
  const std::string& refName,
  const ServiceReferenceBase& ref)
{
  auto context = GetComponentContext();
  if (!context->AddToBoundServicesCache(refName, ref)) {
      GetLogger()->Log(cppmicroservices::logservice::SeverityLevel::LOG_ERROR,
          "Failure while trying to add reference to BoundServices Cache ");
      return;
  }
  try {
    GetComponentInstance()->InvokeBindMethod(refName, ref);
  } catch (const std::exception&) {
    GetLogger()->Log(cppmicroservices::logservice::SeverityLevel::LOG_ERROR,
                     "Exception received from user code while binding a "
                     "service reference.",
                     std::current_exception());
  }
}

void SingletonComponentConfigurationImpl::UnbindReference(
  const std::string& refName,
  const ServiceReferenceBase& ref)
{
  try {
    GetComponentInstance()->InvokeUnbindMethod(refName, ref);
  } catch (const std::exception&) {
    GetLogger()->Log(cppmicroservices::logservice::SeverityLevel::LOG_ERROR,
                     "Exception received from user code while unbinding a "
                     "service reference.",
                     std::current_exception());
  }
  auto context = GetComponentContext();
  context->RemoveFromBoundServicesCache(refName, ref);
}

void SingletonComponentConfigurationImpl::SetComponentInstancePair(
  InstanceContextPair instCtxtPair)
{
  auto instanceContextPair = data.lock();
  instanceContextPair->first = instCtxtPair.first;
  instanceContextPair->second = instCtxtPair.second;
}

std::shared_ptr<ComponentContextImpl>
SingletonComponentConfigurationImpl::GetComponentContext()
{
  return data.lock()->second;
}

std::shared_ptr<ComponentInstance>
SingletonComponentConfigurationImpl::GetComponentInstance()
{
  return data.lock()->first;
}
}
}<|MERGE_RESOLUTION|>--- conflicted
+++ resolved
@@ -39,7 +39,6 @@
 namespace scrimpl {
 
 SingletonComponentConfigurationImpl::SingletonComponentConfigurationImpl(
-<<<<<<< HEAD
     std::shared_ptr<const metadata::ComponentMetadata> metadata,                                                                       
     const Bundle& bundle,
     std::shared_ptr<ComponentRegistry> registry,
@@ -48,16 +47,7 @@
     std::shared_ptr<ConfigurationNotifier> configNotifier,
     std::shared_ptr<std::vector<std::shared_ptr<ComponentManager>>> managers)
   : ComponentConfigurationImpl(metadata, bundle, registry, logger, threadpool, configNotifier, managers)
-{
-}
-=======
-  std::shared_ptr<const metadata::ComponentMetadata> metadata,
-  const Bundle& bundle,
-  std::shared_ptr<const ComponentRegistry> registry,
-  std::shared_ptr<cppmicroservices::logservice::LogService> logger)
-  : ComponentConfigurationImpl(metadata, bundle, registry, logger)
 {}
->>>>>>> 5be6d095
 
 std::shared_ptr<ServiceFactory>
 SingletonComponentConfigurationImpl::GetFactory()
