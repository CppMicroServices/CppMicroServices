--- conflicted
+++ resolved
@@ -30,67 +30,6 @@
 #include <vector>
 
 namespace cppmicroservices {
-<<<<<<< HEAD
-  namespace service {
-    namespace cm {
-
-      /**
-       * The ConfigurationAdmin interface is the means by which applications and services can
-       * interract with the Configuration objects at runtime. It can be used to create or obtain
-       * Configuration objects, which can in turn be queried for their properties or be used to
-       * update the properties of a given service or service factory.
-       */
-      class ConfigurationAdmin {
-      public:
-        virtual ~ConfigurationAdmin() noexcept = default;
-
-        /**
-         * Get an existing or new Configuration object. If the Configuration object for this
-         * PID does not exist, create a new Configuration object for that PID with empty
-         * properties.
-         *
-         * @param pid The PID to get the Configuration for
-         * @return the Configuration object for this PID
-         */
-        virtual std::shared_ptr<Configuration> GetConfiguration(const std::string& pid) = 0;
-
-        /**
-         * Create a new Configuration object for a ManagedServiceFactory. The factoryPid is the PID of the
-         * ManagedServiceFactory (which must be different from the PIDs of any services it manages) and the
-         * instanceName will be a randomly-generated, unique name. The Configuration object's properties
-         * are empty. The returned Configuration will have a PID of the form $factoryPid~$instanceName.
-         *
-         * @param factoryPid The Factory PID to create a new Configuration for
-         * @return a new Configuration object for this Factory PID with a randomly-generated unique name
-         */
-        virtual std::shared_ptr<Configuration> CreateFactoryConfiguration(const std::string& factoryPid) = 0;
-
-        /**
-         * Get an existing or new Configuration object for a ManagedServiceFactory. The factoryPid is the PID of the
-         * ManagedServiceFactory (which must be different from the PIDs of any services it manages) and the
-         * instanceName is the unique name of one of those managed services. If the Configuration object for this
-         * combination of factoryPid and instanceName does not exist, create a new Configuration object for that
-         * combination, where properties are empty. The returned Configuration will have a PID of the form
-         * $factoryPid~$instanceName.
-         *
-         * @param factoryPid The Factory PID to use to get an existing Configuration or create a new Configuration for
-         * @param instanceName The unique name of an instance of a serivce managed by the ManagedServiceFactory
-         * @return the Configuration object for this combination of Factory PID and instance name
-         */
-        virtual std::shared_ptr<Configuration> GetFactoryConfiguration(const std::string& factoryPid, const std::string& instanceName) = 0;
-
-        /**
-         * Used to list all of the available configurations. An LDAP filter expression can be used to filter
-         * based on any property of the configuration, including service.pid and service.factoryPid
-         *
-         * @param filter An optional filter expression to limit the Configurations which are returned, or empty for all.
-         * @return a vector of Configurations matching the filter.
-         */
-        virtual std::vector<std::shared_ptr<Configuration>> ListConfigurations(const std::string& filter = {}) = 0;
-      };
-    }
-  }
-=======
 namespace service {
 namespace cm {
 
@@ -154,8 +93,6 @@
    * Used to list all of the available configurations. An LDAP filter expression can be used to filter
    * based on any property of the configuration, including service.pid and service.factoryPid
    *
-   * NOT IMPLEMENTED - Will throw std::invalid_argument until this is implemented.
-   *
    * @param filter An optional filter expression to limit the Configurations which are returned, or empty for all.
    * @return a vector of Configurations matching the filter.
    */
@@ -164,6 +101,5 @@
 };
 }
 }
->>>>>>> 5be6d095
 }
 #endif // ConfigurationAdmin_hpp