--- conflicted
+++ resolved
@@ -75,7 +75,7 @@
 US_ServiceComponent_EXPORT extern const std::string COMPONENT_ID;
 
 /**
-<<<<<<< HEAD
+ * \ingroup gr_componentconstants 
  * A service registration property for a Component Factory that contains the
  * value of the {@code factory} attribute. The value of this property must
  * be of type {@code std::string}.
@@ -83,9 +83,7 @@
 US_ServiceComponent_EXPORT extern const std::string COMPONENT_FACTORY;
 
 /**
-=======
  * \ingroup gr_componentconstants 
->>>>>>> 5be6d095
  * The suffix for reference target properties. These properties contain the
  * filter to select the target services for a reference. The value of this
  * property must be of type \c std::string.
@@ -98,7 +96,6 @@
  * only if the service is registered with \c PROTOTYPE scope. Each component
  * instance receives a distinct service object.
  */
-<<<<<<< HEAD
 US_ServiceComponent_EXPORT extern const std::string REFERENCE_SCOPE_PROTOTYPE_REQUIRED;
 
 /**
@@ -108,10 +105,6 @@
 US_ServiceComponent_EXPORT extern const std::string CONFIG_POLICY_OPTIONAL;
 US_ServiceComponent_EXPORT extern const std::string CONFIG_POLICY_REQUIRE;
 
-=======
-US_ServiceComponent_EXPORT extern const std::string
-  REFERENCE_SCOPE_PROTOTYPE_REQUIRED;
->>>>>>> 5be6d095
 }
 
 }
