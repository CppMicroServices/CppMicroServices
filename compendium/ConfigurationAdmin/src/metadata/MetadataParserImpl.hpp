--- conflicted
+++ resolved
@@ -28,36 +28,6 @@
 #include "MetadataParser.hpp"
 
 namespace cppmicroservices {
-<<<<<<< HEAD
-  namespace cmimpl {
-      namespace metadata {
-        /*
-        * Represents a concrete implementation (Version 1) of the MetadataParser
-        */
-        class MetadataParserImplV1 final : public MetadataParser
-        {
-        public:
-            MetadataParserImplV1(std::shared_ptr<cppmicroservices::logservice::LogService> logger);
-
-            ~MetadataParserImplV1() override = default;
-            MetadataParserImplV1(const MetadataParserImplV1&) = delete;
-            MetadataParserImplV1& operator=(const MetadataParserImplV1&) = delete;
-            MetadataParserImplV1(MetadataParserImplV1&&) = delete;
-            MetadataParserImplV1& operator=(MetadataParserImplV1&&) = delete;
-
-            /*
-            * @brief Parse and return the vector of ComponentMetadata
-            * @param metadata The value of the key "cm" in the manifest
-            * @returns the vector of @ConfigurationMetadata objects
-            */
-            std::vector<ConfigurationMetadata> ParseAndGetConfigurationMetadata(const AnyMap& scrmap) const override;
-
-        private:
-            std::shared_ptr<cppmicroservices::logservice::LogService> logger;
-        };
-    } // metadata
-  } // util
-=======
 namespace cmimpl {
 namespace metadata {
 /*
@@ -88,7 +58,6 @@
 };
 } // metadata
 } // cmimpl
->>>>>>> 5be6d095
 } // cppmicroservices
 
 #endif //METADATAPARSERIMPL_HPP