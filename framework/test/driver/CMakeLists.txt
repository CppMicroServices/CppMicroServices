
#-----------------------------------------------------------------------------
# Configure files, include dirs, etc.
#-----------------------------------------------------------------------------

# Make sure that the correct paths separators are used on each platform
if(WIN32)
  set(DIR_SEP "\\\\")
  string(REPLACE "/" "\\\\" CMAKE_LIBRARY_OUTPUT_DIRECTORY_NATIVE ${CMAKE_LIBRARY_OUTPUT_DIRECTORY})
  string(REPLACE "/" "\\\\" CMAKE_RUNTIME_OUTPUT_DIRECTORY_NATIVE ${CMAKE_RUNTIME_OUTPUT_DIRECTORY})
else()
  set(DIR_SEP "/")
  set(CMAKE_LIBRARY_OUTPUT_DIRECTORY_NATIVE ${CMAKE_LIBRARY_OUTPUT_DIRECTORY})
  set(CMAKE_RUNTIME_OUTPUT_DIRECTORY_NATIVE ${CMAKE_RUNTIME_OUTPUT_DIRECTORY})
endif()

configure_file("${CMAKE_CURRENT_SOURCE_DIR}/TestingConfig.h.in" "${PROJECT_BINARY_DIR}/include/TestingConfig.h")

include_directories(
  ${CMAKE_CURRENT_SOURCE_DIR}
  ${CMAKE_CURRENT_SOURCE_DIR}/../util
  ${CMAKE_CURRENT_SOURCE_DIR}/../../../third_party
  )


#-----------------------------------------------------------------------------
# Add unit tests
#-----------------------------------------------------------------------------

set(_tests
  HelgrindTest
<<<<<<< HEAD
  BundleHooksTest
=======
  BundleTest
>>>>>>> 5f38d3af
  MemcheckTest
  MultipleListenersTest
  ServiceFactoryTest
  ServiceRegistryPerformanceTest
)

set(_additional_srcs
  TestDriverActivator.cpp
  TestManager.cpp
  ../util/TestUtilBundleListener.cpp
  ../util/TestUtilFrameworkListener.cpp
  ../util/TestUtils.cpp
  ../util/ImportTestBundles.cpp
  $<TARGET_OBJECTS:util>
)

#-----------------------------------------------------------------------------
# Build the main test driver executable
#-----------------------------------------------------------------------------

set(_test_driver us${PROJECT_NAME}TestDriver)
set(_test_sourcelist_extra_args )
create_test_sourcelist(_srcs ${_test_driver}.cpp ${_tests} ${_test_sourcelist_extra_args})
set(_third_party_srcs 
  ../../../third_party/miniz.c
  ../../../third_party/jsoncpp.cpp
)


# Generate a custom "bundle init" file for the test driver executable
usFunctionGenerateBundleInit(TARGET ${_test_driver} OUT _srcs)

usFunctionGetResourceSource(TARGET ${_test_driver} OUT _srcs)
add_executable(${_test_driver} ${_srcs} ${_additional_srcs} ${_third_party_srcs})
# Needed for ResourceCompilerTest
add_dependencies(${_test_driver} ${US_RCC_EXECUTABLE_TARGET})
set_property(TARGET ${_test_driver} APPEND PROPERTY COMPILE_DEFINITIONS US_BUNDLE_NAME=main)
set_property(TARGET ${_test_driver} PROPERTY US_BUNDLE_NAME main)

target_include_directories(${_test_driver} PRIVATE $<TARGET_PROPERTY:util,INCLUDE_DIRECTORIES>)

# Disable deprecation warnings.
if (("${CMAKE_CXX_COMPILER_ID}" STREQUAL "Clang") OR
    ("${CMAKE_CXX_COMPILER_ID}" STREQUAL "AppleClang") OR
    ("${CMAKE_CXX_COMPILER_ID}" STREQUAL "GNU"))
  set_source_files_properties(${_srcs} 
								PROPERTIES COMPILE_FLAGS -Wno-error=deprecated-declarations
											COMPILE_FLAGS -Wno-deprecated
											COMPILE_FLAGS -Wno-deprecated-declarations)
endif()

if(NOT BUILD_SHARED_LIBS)
  target_link_libraries(${_test_driver} ${_us_test_bundle_libs})
endif()

target_link_libraries(${_test_driver} ${Framework_TARGET} usLogService)

# Needed for clock_gettime with glibc < 2.17
if(UNIX AND NOT APPLE)
  target_link_libraries(${_test_driver} rt)
endif()

# Add resources
usFunctionEmbedResources(TARGET ${_test_driver}
                       FILES TestResource.ptxt manifest.json
                       ZIP_ARCHIVES ${Framework_TARGET} ${_us_test_bundle_libs})

# Register tests
us_add_tests(${_test_driver} ${_tests})

if(US_MEMCHECK_COMMAND)
  set_tests_properties(memcheck_MemcheckTest PROPERTIES WILL_FAIL 1)
  if(US_ENABLE_HELGRIND)
    set_tests_properties(helgrind_HelgrindTest PROPERTIES WILL_FAIL 1)
  endif()
endif()

if(US_ENABLE_TSAN)
  set_tests_properties(HelgrindTest PROPERTIES WILL_FAIL 1)
endif()

# Add a Preprocessor flag if code coverage is turned ON
if(US_ENABLE_COVERAGE)
  target_compile_definitions(${_test_driver} PUBLIC US_COVERAGE_ENABLED=1)
endif()

#-----------------------------------------------------------------------------
# Add dependencies for shared libraries
#-----------------------------------------------------------------------------

if(BUILD_SHARED_LIBS)
  foreach(_test_bundle ${_us_test_bundle_libs})
    add_dependencies(${_test_driver} ${_test_bundle})
  endforeach()
endif()


#-----------------------------------------------------------------------------
# Add preprocessor macro to indicate C++11 unicode literal support
#-----------------------------------------------------------------------------

target_compile_definitions(${_test_driver} PUBLIC
                           $<$<COMPILE_FEATURES:cxx_unicode_literals>:US_CXX_UNICODE_LITERALS=1>) 
<|MERGE_RESOLUTION|>--- conflicted
+++ resolved
@@ -29,11 +29,6 @@
 
 set(_tests
   HelgrindTest
-<<<<<<< HEAD
-  BundleHooksTest
-=======
-  BundleTest
->>>>>>> 5f38d3af
   MemcheckTest
   MultipleListenersTest
   ServiceFactoryTest
