--- conflicted
+++ resolved
@@ -41,7 +41,6 @@
   , public cppmicroservices::ServiceFactory
 {
 public:
-<<<<<<< HEAD
   explicit SingletonComponentConfigurationImpl(std::shared_ptr<const metadata::ComponentMetadata> metadata,
                                                const cppmicroservices::Bundle& bundle,
                                                std::shared_ptr<ComponentRegistry> registry,
@@ -53,21 +52,6 @@
   SingletonComponentConfigurationImpl(SingletonComponentConfigurationImpl&&) = delete;
   SingletonComponentConfigurationImpl& operator=(const SingletonComponentConfigurationImpl&) = delete;
   SingletonComponentConfigurationImpl& operator=(SingletonComponentConfigurationImpl&&) = delete;
-=======
-  explicit SingletonComponentConfigurationImpl(
-    std::shared_ptr<const metadata::ComponentMetadata> metadata,
-    const cppmicroservices::Bundle& bundle,
-    std::shared_ptr<const ComponentRegistry> registry,
-    std::shared_ptr<cppmicroservices::logservice::LogService> logger);
-  SingletonComponentConfigurationImpl(
-    const SingletonComponentConfigurationImpl&) = delete;
-  SingletonComponentConfigurationImpl(SingletonComponentConfigurationImpl&&) =
-    delete;
-  SingletonComponentConfigurationImpl& operator=(
-    const SingletonComponentConfigurationImpl&) = delete;
-  SingletonComponentConfigurationImpl& operator=(
-    SingletonComponentConfigurationImpl&&) = delete;
->>>>>>> 5be6d095
   ~SingletonComponentConfigurationImpl() override;
 
   /**
