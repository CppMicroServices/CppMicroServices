// Formatting library for C++ - range and tuple support
//
// Copyright (c) 2012 - present, Victor Zverovich and {fmt} contributors
// All rights reserved.
//
// For the license information refer to format.h.

#ifndef FMT_RANGES_H_
#define FMT_RANGES_H_

#ifndef FMT_MODULE
#  include <initializer_list>
#  include <iterator>
#  include <string>
#  include <tuple>
#  include <type_traits>
#  include <utility>
#endif

#include "format.h"

FMT_BEGIN_NAMESPACE

<<<<<<< HEAD
namespace detail {

template <typename RangeT, typename OutputIterator>
OutputIterator copy(const RangeT& range, OutputIterator out) {
  for (auto it = range.begin(), end = range.end(); it != end; ++it)
    *out++ = *it;
  return out;
}

template <typename OutputIterator>
OutputIterator copy(const char* str, OutputIterator out) {
  while (*str) *out++ = *str++;
  return out;
}

template <typename OutputIterator>
OutputIterator copy(char ch, OutputIterator out) {
  *out++ = ch;
  return out;
}

template <typename OutputIterator>
OutputIterator copy(wchar_t ch, OutputIterator out) {
  *out++ = ch;
  return out;
}

// Returns true if T has a std::string-like interface, like std::string_view.
template <typename T> class is_std_string_like {
  template <typename U>
  static auto check(U* p)
      -> decltype((void)p->find('a'), p->length(), (void)p->data(), int());
  template <typename> static void check(...);

 public:
  static constexpr const bool value =
      is_string<T>::value ||
      std::is_convertible<T, std_string_view<char>>::value ||
      !std::is_void<decltype(check<T>(nullptr))>::value;
};
=======
FMT_EXPORT
enum class range_format { disabled, map, set, sequence, string, debug_string };
>>>>>>> 3b7dbd34

namespace detail {

template <typename T> class is_map {
  template <typename U> static auto check(U*) -> typename U::mapped_type;
  template <typename> static void check(...);

 public:
<<<<<<< HEAD
#ifdef FMT_FORMAT_MAP_AS_LIST
  static constexpr const bool value = false;
#else
=======
>>>>>>> 3b7dbd34
  static constexpr const bool value =
      !std::is_void<decltype(check<T>(nullptr))>::value;
};

template <typename T> class is_set {
  template <typename U> static auto check(U*) -> typename U::key_type;
  template <typename> static void check(...);

 public:
<<<<<<< HEAD
#ifdef FMT_FORMAT_SET_AS_LIST
  static constexpr const bool value = false;
#else
=======
>>>>>>> 3b7dbd34
  static constexpr const bool value =
      !std::is_void<decltype(check<T>(nullptr))>::value && !is_map<T>::value;
};

// C array overload
template <typename T, std::size_t N>
auto range_begin(const T (&arr)[N]) -> const T* {
  return arr;
}
template <typename T, std::size_t N>
auto range_end(const T (&arr)[N]) -> const T* {
  return arr + N;
}

template <typename T, typename Enable = void>
struct has_member_fn_begin_end_t : std::false_type {};

template <typename T>
struct has_member_fn_begin_end_t<T, void_t<decltype(*std::declval<T>().begin()),
                                           decltype(std::declval<T>().end())>>
    : std::true_type {};

// Member function overloads.
template <typename T>
auto range_begin(T&& rng) -> decltype(static_cast<T&&>(rng).begin()) {
  return static_cast<T&&>(rng).begin();
}
template <typename T>
auto range_end(T&& rng) -> decltype(static_cast<T&&>(rng).end()) {
  return static_cast<T&&>(rng).end();
}

// ADL overloads. Only participate in overload resolution if member functions
// are not found.
template <typename T>
auto range_begin(T&& rng)
    -> enable_if_t<!has_member_fn_begin_end_t<T&&>::value,
                   decltype(begin(static_cast<T&&>(rng)))> {
  return begin(static_cast<T&&>(rng));
}
template <typename T>
auto range_end(T&& rng) -> enable_if_t<!has_member_fn_begin_end_t<T&&>::value,
                                       decltype(end(static_cast<T&&>(rng)))> {
  return end(static_cast<T&&>(rng));
}

template <typename T, typename Enable = void>
struct has_const_begin_end : std::false_type {};
template <typename T, typename Enable = void>
struct has_mutable_begin_end : std::false_type {};

template <typename T>
struct has_const_begin_end<
    T, void_t<decltype(*detail::range_begin(
                  std::declval<const remove_cvref_t<T>&>())),
              decltype(detail::range_end(
                  std::declval<const remove_cvref_t<T>&>()))>>
    : std::true_type {};

template <typename T>
struct has_mutable_begin_end<
<<<<<<< HEAD
    T, void_t<decltype(detail::range_begin(std::declval<T>())),
              decltype(detail::range_end(std::declval<T>())),
              enable_if_t<std::is_copy_constructible<T>::value>>>
    : std::true_type {};
=======
    T, void_t<decltype(*detail::range_begin(std::declval<T&>())),
              decltype(detail::range_end(std::declval<T&>())),
              // the extra int here is because older versions of MSVC don't
              // SFINAE properly unless there are distinct types
              int>> : std::true_type {};
>>>>>>> 3b7dbd34

template <typename T, typename _ = void> struct is_range_ : std::false_type {};
template <typename T>
struct is_range_<T, void>
    : std::integral_constant<bool, (has_const_begin_end<T>::value ||
                                    has_mutable_begin_end<T>::value)> {};

// tuple_size and tuple_element check.
template <typename T> class is_tuple_like_ {
  template <typename U, typename V = typename std::remove_cv<U>::type>
  static auto check(U* p) -> decltype(std::tuple_size<V>::value, 0);
  template <typename> static void check(...);

 public:
  static constexpr const bool value =
      !std::is_void<decltype(check<T>(nullptr))>::value;
};

// Check for integer_sequence
#if defined(__cpp_lib_integer_sequence) || FMT_MSC_VERSION >= 1900
template <typename T, T... N>
using integer_sequence = std::integer_sequence<T, N...>;
template <size_t... N> using index_sequence = std::index_sequence<N...>;
template <size_t N> using make_index_sequence = std::make_index_sequence<N>;
#else
template <typename T, T... N> struct integer_sequence {
  using value_type = T;

  static FMT_CONSTEXPR auto size() -> size_t { return sizeof...(N); }
};

template <size_t... N> using index_sequence = integer_sequence<size_t, N...>;

template <typename T, size_t N, T... Ns>
struct make_integer_sequence : make_integer_sequence<T, N - 1, N - 1, Ns...> {};
template <typename T, T... Ns>
struct make_integer_sequence<T, 0, Ns...> : integer_sequence<T, Ns...> {};

template <size_t N>
using make_index_sequence = make_integer_sequence<size_t, N>;
#endif

template <typename T>
using tuple_index_sequence = make_index_sequence<std::tuple_size<T>::value>;

template <typename T, typename C, bool = is_tuple_like_<T>::value>
class is_tuple_formattable_ {
 public:
  static constexpr const bool value = false;
};
template <typename T, typename C> class is_tuple_formattable_<T, C, true> {
<<<<<<< HEAD
  template <std::size_t... I>
  static std::true_type check2(index_sequence<I...>,
                               integer_sequence<bool, (I == I)...>);
  static std::false_type check2(...);
  template <std::size_t... I>
  static decltype(check2(
      index_sequence<I...>{},
      integer_sequence<
          bool, (is_formattable<typename std::tuple_element<I, T>::type,
                                C>::value)...>{})) check(index_sequence<I...>);
=======
  template <size_t... Is>
  static auto all_true(index_sequence<Is...>,
                       integer_sequence<bool, (Is >= 0)...>) -> std::true_type;
  static auto all_true(...) -> std::false_type;

  template <size_t... Is>
  static auto check(index_sequence<Is...>) -> decltype(all_true(
      index_sequence<Is...>{},
      integer_sequence<bool,
                       (is_formattable<typename std::tuple_element<Is, T>::type,
                                       C>::value)...>{}));
>>>>>>> 3b7dbd34

 public:
  static constexpr const bool value =
      decltype(check(tuple_index_sequence<T>{}))::value;
};

template <typename Tuple, typename F, size_t... Is>
FMT_CONSTEXPR void for_each(index_sequence<Is...>, Tuple&& t, F&& f) {
  using std::get;
<<<<<<< HEAD
  // using free function get<I>(T) now.
  const int _[] = {0, ((void)f(get<Is>(tup)), 0)...};
  (void)_;  // blocks warnings
}

template <class T>
FMT_CONSTEXPR make_index_sequence<std::tuple_size<T>::value> get_indexes(
    T const&) {
  return {};
=======
  // Using a free function get<Is>(Tuple) now.
  const int unused[] = {0, ((void)f(get<Is>(t)), 0)...};
  ignore_unused(unused);
}

template <typename Tuple, typename F>
FMT_CONSTEXPR void for_each(Tuple&& t, F&& f) {
  for_each(tuple_index_sequence<remove_cvref_t<Tuple>>(),
           std::forward<Tuple>(t), std::forward<F>(f));
}

template <typename Tuple1, typename Tuple2, typename F, size_t... Is>
void for_each2(index_sequence<Is...>, Tuple1&& t1, Tuple2&& t2, F&& f) {
  using std::get;
  const int unused[] = {0, ((void)f(get<Is>(t1), get<Is>(t2)), 0)...};
  ignore_unused(unused);
>>>>>>> 3b7dbd34
}

template <typename Tuple1, typename Tuple2, typename F>
void for_each2(Tuple1&& t1, Tuple2&& t2, F&& f) {
  for_each2(tuple_index_sequence<remove_cvref_t<Tuple1>>(),
            std::forward<Tuple1>(t1), std::forward<Tuple2>(t2),
            std::forward<F>(f));
}

namespace tuple {
// Workaround a bug in MSVC 2019 (v140).
template <typename Char, typename... T>
using result_t = std::tuple<formatter<remove_cvref_t<T>, Char>...>;

using std::get;
template <typename Tuple, typename Char, std::size_t... Is>
auto get_formatters(index_sequence<Is...>)
    -> result_t<Char, decltype(get<Is>(std::declval<Tuple>()))...>;
}  // namespace tuple

#if FMT_MSC_VERSION && FMT_MSC_VERSION < 1920
// Older MSVC doesn't get the reference type correctly for arrays.
template <typename R> struct range_reference_type_impl {
  using type = decltype(*detail::range_begin(std::declval<R&>()));
};

template <typename T, std::size_t N> struct range_reference_type_impl<T[N]> {
  using type = T&;
};

template <typename T>
using range_reference_type = typename range_reference_type_impl<T>::type;
#else
template <typename Range>
using range_reference_type =
    decltype(*detail::range_begin(std::declval<Range&>()));
#endif

// We don't use the Range's value_type for anything, but we do need the Range's
// reference type, with cv-ref stripped.
template <typename Range>
using uncvref_type = remove_cvref_t<range_reference_type<Range>>;

template <typename Formatter>
FMT_CONSTEXPR auto maybe_set_debug_format(Formatter& f, bool set)
    -> decltype(f.set_debug_format(set)) {
  f.set_debug_format(set);
}
template <typename Formatter>
FMT_CONSTEXPR void maybe_set_debug_format(Formatter&, ...) {}

template <typename T>
struct range_format_kind_
    : std::integral_constant<range_format,
                             std::is_same<uncvref_type<T>, T>::value
                                 ? range_format::disabled
                             : is_map<T>::value ? range_format::map
                             : is_set<T>::value ? range_format::set
                                                : range_format::sequence> {};

template <range_format K>
using range_format_constant = std::integral_constant<range_format, K>;

<<<<<<< HEAD
template <typename Char, typename OutputIt, typename Arg,
          FMT_ENABLE_IF(std::is_same<Arg, Char>::value)>
OutputIt write_range_entry(OutputIt out, const Arg v) {
  return write_escaped_char(out, v);
}

template <
    typename Char, typename OutputIt, typename Arg,
    FMT_ENABLE_IF(!is_std_string_like<typename std::decay<Arg>::type>::value &&
                  !std::is_same<Arg, Char>::value)>
OutputIt write_range_entry(OutputIt out, const Arg& v) {
  return write<Char>(out, v);
}
=======
// These are not generic lambdas for compatibility with C++11.
template <typename Char> struct parse_empty_specs {
  template <typename Formatter> FMT_CONSTEXPR void operator()(Formatter& f) {
    f.parse(ctx);
    detail::maybe_set_debug_format(f, true);
  }
  parse_context<Char>& ctx;
};
template <typename FormatContext> struct format_tuple_element {
  using char_type = typename FormatContext::char_type;

  template <typename T>
  void operator()(const formatter<T, char_type>& f, const T& v) {
    if (i > 0) ctx.advance_to(detail::copy<char_type>(separator, ctx.out()));
    ctx.advance_to(f.format(v, ctx));
    ++i;
  }

  int i;
  FormatContext& ctx;
  basic_string_view<char_type> separator;
};
>>>>>>> 3b7dbd34

}  // namespace detail

template <typename T> struct is_tuple_like {
  static constexpr const bool value =
      detail::is_tuple_like_<T>::value && !detail::is_range_<T>::value;
};

template <typename T, typename C> struct is_tuple_formattable {
  static constexpr const bool value =
      detail::is_tuple_formattable_<T, C>::value;
};

template <typename TupleT, typename Char>
struct formatter<TupleT, Char,
                 enable_if_t<fmt::is_tuple_like<TupleT>::value &&
                             fmt::is_tuple_formattable<TupleT, Char>::value>> {
 private:
  decltype(detail::tuple::get_formatters<Tuple, Char>(
      detail::tuple_index_sequence<Tuple>())) formatters_;

  basic_string_view<Char> separator_ = detail::string_literal<Char, ',', ' '>{};
  basic_string_view<Char> opening_bracket_ =
      detail::string_literal<Char, '('>{};
  basic_string_view<Char> closing_bracket_ =
      detail::string_literal<Char, ')'>{};

 public:
  FMT_CONSTEXPR formatter() {}

  FMT_CONSTEXPR void set_separator(basic_string_view<Char> sep) {
    separator_ = sep;
  }

  FMT_CONSTEXPR void set_brackets(basic_string_view<Char> open,
                                  basic_string_view<Char> close) {
    opening_bracket_ = open;
    closing_bracket_ = close;
  }

  FMT_CONSTEXPR auto parse(parse_context<Char>& ctx) -> const Char* {
    auto it = ctx.begin();
    auto end = ctx.end();
    if (it != end && detail::to_ascii(*it) == 'n') {
      ++it;
      set_brackets({}, {});
      set_separator({});
    }
    if (it != end && *it != '}') report_error("invalid format specifier");
    ctx.advance_to(it);
    detail::for_each(formatters_, detail::parse_empty_specs<Char>{ctx});
    return it;
  }

<<<<<<< HEAD
  template <typename FormatContext = format_context>
  auto format(const TupleT& values, FormatContext& ctx) const
      -> decltype(ctx.out()) {
    auto out = ctx.out();
    out = detail::copy_str<Char>(opening_bracket_, out);
    detail::for_each(values, format_each<FormatContext>{0, out, separator_});
    out = detail::copy_str<Char>(closing_bracket_, out);
    return out;
=======
  template <typename FormatContext>
  auto format(const Tuple& value, FormatContext& ctx) const
      -> decltype(ctx.out()) {
    ctx.advance_to(detail::copy<Char>(opening_bracket_, ctx.out()));
    detail::for_each2(
        formatters_, value,
        detail::format_tuple_element<FormatContext>{0, ctx, separator_});
    return detail::copy<Char>(closing_bracket_, ctx.out());
>>>>>>> 3b7dbd34
  }
};

template <typename T, typename Char> struct is_range {
  static constexpr const bool value =
      detail::is_range_<T>::value && !detail::has_to_string_view<T>::value;
};

namespace detail {

template <typename Char, typename Element>
using range_formatter_type = formatter<remove_cvref_t<Element>, Char>;

template <typename R>
using maybe_const_range =
    conditional_t<has_const_begin_end<R>::value, const R, R>;

template <typename R, typename Char>
struct is_formattable_delayed
    : is_formattable<uncvref_type<maybe_const_range<R>>, Char> {};
}  // namespace detail

template <typename...> struct conjunction : std::true_type {};
template <typename P> struct conjunction<P> : P {};
template <typename P1, typename... Pn>
struct conjunction<P1, Pn...>
    : conditional_t<bool(P1::value), conjunction<Pn...>, P1> {};

template <typename T, typename Char, typename Enable = void>
struct range_formatter;

template <typename T, typename Char>
struct range_formatter<
    T, Char,
    enable_if_t<conjunction<std::is_same<T, remove_cvref_t<T>>,
                            is_formattable<T, Char>>::value>> {
 private:
  detail::range_formatter_type<Char, T> underlying_;
  basic_string_view<Char> separator_ = detail::string_literal<Char, ',', ' '>{};
  basic_string_view<Char> opening_bracket_ =
      detail::string_literal<Char, '['>{};
  basic_string_view<Char> closing_bracket_ =
      detail::string_literal<Char, ']'>{};
<<<<<<< HEAD

  template <class U>
  FMT_CONSTEXPR static auto maybe_set_debug_format(U& u, int)
      -> decltype(u.set_debug_format()) {
    u.set_debug_format();
  }

  template <class U>
  FMT_CONSTEXPR static void maybe_set_debug_format(U&, ...) {}

  FMT_CONSTEXPR void maybe_set_debug_format() {
    maybe_set_debug_format(underlying_, 0);
=======
  bool is_debug = false;

  template <typename Output, typename It, typename Sentinel, typename U = T,
            FMT_ENABLE_IF(std::is_same<U, Char>::value)>
  auto write_debug_string(Output& out, It it, Sentinel end) const -> Output {
    auto buf = basic_memory_buffer<Char>();
    for (; it != end; ++it) buf.push_back(*it);
    auto specs = format_specs();
    specs.set_type(presentation_type::debug);
    return detail::write<Char>(
        out, basic_string_view<Char>(buf.data(), buf.size()), specs);
  }

  template <typename Output, typename It, typename Sentinel, typename U = T,
            FMT_ENABLE_IF(!std::is_same<U, Char>::value)>
  auto write_debug_string(Output& out, It, Sentinel) const -> Output {
    return out;
>>>>>>> 3b7dbd34
  }

 public:
  FMT_CONSTEXPR range_formatter() {}

  FMT_CONSTEXPR auto underlying() -> detail::range_formatter_type<Char, T>& {
    return underlying_;
  }

  FMT_CONSTEXPR void set_separator(basic_string_view<Char> sep) {
    separator_ = sep;
  }

  FMT_CONSTEXPR void set_brackets(basic_string_view<Char> open,
                                  basic_string_view<Char> close) {
    opening_bracket_ = open;
    closing_bracket_ = close;
  }

  FMT_CONSTEXPR auto parse(parse_context<Char>& ctx) -> const Char* {
    auto it = ctx.begin();
    auto end = ctx.end();
<<<<<<< HEAD
    if (it == end || *it == '}') {
      maybe_set_debug_format();
      return it;
    }

    if (*it == 'n') {
=======
    detail::maybe_set_debug_format(underlying_, true);
    if (it == end) return underlying_.parse(ctx);

    switch (detail::to_ascii(*it)) {
    case 'n':
      set_brackets({}, {});
      ++it;
      break;
    case '?':
      is_debug = true;
>>>>>>> 3b7dbd34
      set_brackets({}, {});
      ++it;
      if (it == end || *it != 's') report_error("invalid format specifier");
      FMT_FALLTHROUGH;
    case 's':
      if (!std::is_same<T, Char>::value)
        report_error("invalid format specifier");
      if (!is_debug) {
        set_brackets(detail::string_literal<Char, '"'>{},
                     detail::string_literal<Char, '"'>{});
        set_separator({});
        detail::maybe_set_debug_format(underlying_, false);
      }
      ++it;
      return it;
    }

<<<<<<< HEAD
    if (*it == '}') {
      maybe_set_debug_format();
      return it;
    }

    if (*it != ':')
      FMT_THROW(format_error("no other top-level range formatters supported"));

    custom_specs_ = true;
    ++it;
=======
    if (it != end && *it != '}') {
      if (*it != ':') report_error("invalid format specifier");
      detail::maybe_set_debug_format(underlying_, false);
      ++it;
    }

>>>>>>> 3b7dbd34
    ctx.advance_to(it);
    return underlying_.parse(ctx);
  }

  template <typename R, typename FormatContext>
  auto format(R&& range, FormatContext& ctx) const -> decltype(ctx.out()) {
    auto out = ctx.out();
    auto it = detail::range_begin(range);
    auto end = detail::range_end(range);
    if (is_debug) return write_debug_string(out, std::move(it), end);

    out = detail::copy<Char>(opening_bracket_, out);
    int i = 0;
    for (; it != end; ++it) {
<<<<<<< HEAD
      if (i > 0) out = detail::copy_str<Char>(separator_, out);
      ;
=======
      if (i > 0) out = detail::copy<Char>(separator_, out);
>>>>>>> 3b7dbd34
      ctx.advance_to(out);
      auto&& item = *it;  // Need an lvalue
      out = underlying_.format(item, ctx);
      ++i;
    }
    out = detail::copy<Char>(closing_bracket_, out);
    return out;
  }
};

FMT_EXPORT
template <typename T, typename Char, typename Enable = void>
struct range_format_kind
    : conditional_t<
          is_range<T, Char>::value, detail::range_format_kind_<T>,
          std::integral_constant<range_format, range_format::disabled>> {};

template <typename R, typename Char>
struct formatter<
    R, Char,
    enable_if_t<conjunction<
        bool_constant<
            range_format_kind<R, Char>::value != range_format::disabled &&
            range_format_kind<R, Char>::value != range_format::map &&
            range_format_kind<R, Char>::value != range_format::string &&
            range_format_kind<R, Char>::value != range_format::debug_string>,
        detail::is_formattable_delayed<R, Char>>::value>> {
 private:
  using range_type = detail::maybe_const_range<R>;
  range_formatter<detail::uncvref_type<range_type>, Char> range_formatter_;

 public:
  using nonlocking = void;

  FMT_CONSTEXPR formatter() {
    if (detail::const_check(range_format_kind<R, Char>::value !=
                            range_format::set))
      return;
    range_formatter_.set_brackets(detail::string_literal<Char, '{'>{},
                                  detail::string_literal<Char, '}'>{});
  }

  FMT_CONSTEXPR auto parse(parse_context<Char>& ctx) -> const Char* {
    return range_formatter_.parse(ctx);
  }

  template <typename FormatContext>
  auto format(range_type& range, FormatContext& ctx) const
      -> decltype(ctx.out()) {
    return range_formatter_.format(range, ctx);
  }
};

// A map formatter.
template <typename R, typename Char>
struct formatter<
    R, Char,
    enable_if_t<conjunction<
        bool_constant<range_format_kind<R, Char>::value == range_format::map>,
        detail::is_formattable_delayed<R, Char>>::value>> {
 private:
  using map_type = detail::maybe_const_range<R>;
  using element_type = detail::uncvref_type<map_type>;

  decltype(detail::tuple::get_formatters<element_type, Char>(
      detail::tuple_index_sequence<element_type>())) formatters_;
  bool no_delimiters_ = false;

 public:
  FMT_CONSTEXPR formatter() {}

  FMT_CONSTEXPR auto parse(parse_context<Char>& ctx) -> const Char* {
    auto it = ctx.begin();
    auto end = ctx.end();
    if (it != end) {
      if (detail::to_ascii(*it) == 'n') {
        no_delimiters_ = true;
        ++it;
      }
      if (it != end && *it != '}') {
        if (*it != ':') report_error("invalid format specifier");
        ++it;
      }
      ctx.advance_to(it);
    }
    detail::for_each(formatters_, detail::parse_empty_specs<Char>{ctx});
    return it;
  }

  template <typename FormatContext>
  auto format(map_type& map, FormatContext& ctx) const -> decltype(ctx.out()) {
    auto out = ctx.out();
    basic_string_view<Char> open = detail::string_literal<Char, '{'>{};
    if (!no_delimiters_) out = detail::copy<Char>(open, out);
    int i = 0;
    basic_string_view<Char> sep = detail::string_literal<Char, ',', ' '>{};
    for (auto&& value : map) {
      if (i > 0) out = detail::copy<Char>(sep, out);
      ctx.advance_to(out);
      detail::for_each2(formatters_, value,
                        detail::format_tuple_element<FormatContext>{
                            0, ctx, detail::string_literal<Char, ':', ' '>{}});
      ++i;
    }
    basic_string_view<Char> close = detail::string_literal<Char, '}'>{};
    if (!no_delimiters_) out = detail::copy<Char>(close, out);
    return out;
  }
};

// A (debug_)string formatter.
template <typename R, typename Char>
struct formatter<
    R, Char,
    enable_if_t<range_format_kind<R, Char>::value == range_format::string ||
                range_format_kind<R, Char>::value ==
                    range_format::debug_string>> {
 private:
  using range_type = detail::maybe_const_range<R>;
  using string_type =
      conditional_t<std::is_constructible<
                        detail::std_string_view<Char>,
                        decltype(detail::range_begin(std::declval<R>())),
                        decltype(detail::range_end(std::declval<R>()))>::value,
                    detail::std_string_view<Char>, std::basic_string<Char>>;

  formatter<string_type, Char> underlying_;

 public:
  FMT_CONSTEXPR auto parse(parse_context<Char>& ctx) -> const Char* {
    return underlying_.parse(ctx);
  }

  template <typename FormatContext>
  auto format(range_type& range, FormatContext& ctx) const
      -> decltype(ctx.out()) {
    auto out = ctx.out();
    if (detail::const_check(range_format_kind<R, Char>::value ==
                            range_format::debug_string))
      *out++ = '"';
    out = underlying_.format(
        string_type{detail::range_begin(range), detail::range_end(range)}, ctx);
    if (detail::const_check(range_format_kind<R, Char>::value ==
                            range_format::debug_string))
      *out++ = '"';
    return out;
  }
};

template <typename It, typename Sentinel, typename Char = char>
struct join_view : detail::view {
  It begin;
  Sentinel end;
  basic_string_view<Char> sep;

  join_view(It b, Sentinel e, basic_string_view<Char> s)
      : begin(std::move(b)), end(e), sep(s) {}
};

template <typename It, typename Sentinel, typename Char>
struct formatter<join_view<It, Sentinel, Char>, Char> {
 private:
  using value_type =
#ifdef __cpp_lib_ranges
      std::iter_value_t<It>;
#else
      typename std::iterator_traits<It>::value_type;
#endif
  formatter<remove_cvref_t<value_type>, Char> value_formatter_;

  using view = conditional_t<std::is_copy_constructible<It>::value,
                             const join_view<It, Sentinel, Char>,
                             join_view<It, Sentinel, Char>>;

 public:
  using nonlocking = void;

  FMT_CONSTEXPR auto parse(parse_context<Char>& ctx) -> const Char* {
    return value_formatter_.parse(ctx);
  }

  template <typename FormatContext>
  auto format(view& value, FormatContext& ctx) const -> decltype(ctx.out()) {
    using iter =
        conditional_t<std::is_copy_constructible<view>::value, It, It&>;
    iter it = value.begin;
    auto out = ctx.out();
    if (it == value.end) return out;
    out = value_formatter_.format(*it, ctx);
    ++it;
    while (it != value.end) {
      out = detail::copy<Char>(value.sep.begin(), value.sep.end(), out);
      ctx.advance_to(out);
      out = value_formatter_.format(*it, ctx);
      ++it;
    }
    return out;
  }
};

template <typename Char, typename Tuple> struct tuple_join_view : detail::view {
  const Tuple& tuple;
  basic_string_view<Char> sep;

  tuple_join_view(const Tuple& t, basic_string_view<Char> s)
      : tuple(t), sep{s} {}
};

template <typename Char, typename... T>
using tuple_arg_join = tuple_join_view<Char, T...>;

// Define FMT_TUPLE_JOIN_SPECIFIERS to enable experimental format specifiers
// support in tuple_join. It is disabled by default because of issues with
// the dynamic width and precision.
#ifndef FMT_TUPLE_JOIN_SPECIFIERS
#  define FMT_TUPLE_JOIN_SPECIFIERS 0
#endif

template <typename Char, typename Tuple>
struct formatter<tuple_join_view<Char, Tuple>, Char,
                 enable_if_t<is_tuple_like<Tuple>::value>> {
  FMT_CONSTEXPR auto parse(parse_context<Char>& ctx) -> const Char* {
    return do_parse(ctx, std::tuple_size<Tuple>());
  }

  template <typename FormatContext>
  auto format(const tuple_join_view<Char, Tuple>& value,
              FormatContext& ctx) const -> typename FormatContext::iterator {
    return do_format(value, ctx, std::tuple_size<Tuple>());
  }

 private:
  decltype(detail::tuple::get_formatters<Tuple, Char>(
      detail::tuple_index_sequence<Tuple>())) formatters_;

  FMT_CONSTEXPR auto do_parse(parse_context<Char>& ctx,
                              std::integral_constant<size_t, 0>)
      -> const Char* {
    return ctx.begin();
  }

  template <size_t N>
  FMT_CONSTEXPR auto do_parse(parse_context<Char>& ctx,
                              std::integral_constant<size_t, N>)
      -> const Char* {
    auto end = ctx.begin();
#if FMT_TUPLE_JOIN_SPECIFIERS
    end = std::get<std::tuple_size<Tuple>::value - N>(formatters_).parse(ctx);
    if (N > 1) {
      auto end1 = do_parse(ctx, std::integral_constant<size_t, N - 1>());
      if (end != end1)
        report_error("incompatible format specs for tuple elements");
    }
#endif
    return end;
  }

  template <typename FormatContext>
  auto do_format(const tuple_join_view<Char, Tuple>&, FormatContext& ctx,
                 std::integral_constant<size_t, 0>) const ->
      typename FormatContext::iterator {
    return ctx.out();
  }

  template <typename FormatContext, size_t N>
  auto do_format(const tuple_join_view<Char, Tuple>& value, FormatContext& ctx,
                 std::integral_constant<size_t, N>) const ->
      typename FormatContext::iterator {
    using std::get;
    auto out =
        std::get<std::tuple_size<Tuple>::value - N>(formatters_)
            .format(get<std::tuple_size<Tuple>::value - N>(value.tuple), ctx);
    if (N <= 1) return out;
    out = detail::copy<Char>(value.sep, out);
    ctx.advance_to(out);
    return do_format(value, ctx, std::integral_constant<size_t, N - 1>());
  }
};

namespace detail {
// Check if T has an interface like a container adaptor (e.g. std::stack,
// std::queue, std::priority_queue).
template <typename T> class is_container_adaptor_like {
  template <typename U> static auto check(U* p) -> typename U::container_type;
  template <typename> static void check(...);

 public:
  static constexpr const bool value =
      !std::is_void<decltype(check<T>(nullptr))>::value;
};

template <typename Container> struct all {
  const Container& c;
  auto begin() const -> typename Container::const_iterator { return c.begin(); }
  auto end() const -> typename Container::const_iterator { return c.end(); }
};
}  // namespace detail

template <typename T, typename Char>
struct formatter<
    T, Char,
    enable_if_t<conjunction<detail::is_container_adaptor_like<T>,
                            bool_constant<range_format_kind<T, Char>::value ==
                                          range_format::disabled>>::value>>
    : formatter<detail::all<typename T::container_type>, Char> {
  using all = detail::all<typename T::container_type>;
  template <typename FormatContext>
  auto format(const T& t, FormatContext& ctx) const -> decltype(ctx.out()) {
    struct getter : T {
      static auto get(const T& t) -> all {
        return {t.*(&getter::c)};  // Access c through the derived class.
      }
    };
    return formatter<all>::format(getter::get(t), ctx);
  }
};

FMT_BEGIN_EXPORT

/// Returns a view that formats the iterator range `[begin, end)` with elements
/// separated by `sep`.
template <typename It, typename Sentinel>
auto join(It begin, Sentinel end, string_view sep) -> join_view<It, Sentinel> {
  return {std::move(begin), end, sep};
}

/**
 * Returns a view that formats `range` with elements separated by `sep`.
 *
 * **Example**:
 *
 *     auto v = std::vector<int>{1, 2, 3};
 *     fmt::print("{}", fmt::join(v, ", "));
 *     // Output: 1, 2, 3
 *
 * `fmt::join` applies passed format specifiers to the range elements:
 *
 *     fmt::print("{:02}", fmt::join(v, ", "));
 *     // Output: 01, 02, 03
 */
template <typename Range, FMT_ENABLE_IF(!is_tuple_like<Range>::value)>
auto join(Range&& r, string_view sep)
    -> join_view<decltype(detail::range_begin(r)),
                 decltype(detail::range_end(r))> {
  return {detail::range_begin(r), detail::range_end(r), sep};
}

/**
 * Returns an object that formats `std::tuple` with elements separated by `sep`.
 *
 * **Example**:
 *
 *     auto t = std::tuple<int, char>{1, 'a'};
 *     fmt::print("{}", fmt::join(t, ", "));
 *     // Output: 1, a
 */
template <typename Tuple, FMT_ENABLE_IF(is_tuple_like<Tuple>::value)>
FMT_CONSTEXPR auto join(const Tuple& tuple, string_view sep)
    -> tuple_join_view<char, Tuple> {
  return {tuple, sep};
}

/**
 * Returns an object that formats `std::initializer_list` with elements
 * separated by `sep`.
 *
 * **Example**:
 *
 *     fmt::print("{}", fmt::join({1, 2, 3}, ", "));
 *     // Output: "1, 2, 3"
 */
template <typename T>
auto join(std::initializer_list<T> list, string_view sep)
    -> join_view<const T*, const T*> {
  return join(std::begin(list), std::end(list), sep);
}

FMT_END_EXPORT
FMT_END_NAMESPACE

#endif  // FMT_RANGES_H_<|MERGE_RESOLUTION|>--- conflicted
+++ resolved
@@ -21,51 +21,8 @@
 
 FMT_BEGIN_NAMESPACE
 
-<<<<<<< HEAD
-namespace detail {
-
-template <typename RangeT, typename OutputIterator>
-OutputIterator copy(const RangeT& range, OutputIterator out) {
-  for (auto it = range.begin(), end = range.end(); it != end; ++it)
-    *out++ = *it;
-  return out;
-}
-
-template <typename OutputIterator>
-OutputIterator copy(const char* str, OutputIterator out) {
-  while (*str) *out++ = *str++;
-  return out;
-}
-
-template <typename OutputIterator>
-OutputIterator copy(char ch, OutputIterator out) {
-  *out++ = ch;
-  return out;
-}
-
-template <typename OutputIterator>
-OutputIterator copy(wchar_t ch, OutputIterator out) {
-  *out++ = ch;
-  return out;
-}
-
-// Returns true if T has a std::string-like interface, like std::string_view.
-template <typename T> class is_std_string_like {
-  template <typename U>
-  static auto check(U* p)
-      -> decltype((void)p->find('a'), p->length(), (void)p->data(), int());
-  template <typename> static void check(...);
-
- public:
-  static constexpr const bool value =
-      is_string<T>::value ||
-      std::is_convertible<T, std_string_view<char>>::value ||
-      !std::is_void<decltype(check<T>(nullptr))>::value;
-};
-=======
 FMT_EXPORT
 enum class range_format { disabled, map, set, sequence, string, debug_string };
->>>>>>> 3b7dbd34
 
 namespace detail {
 
@@ -74,12 +31,6 @@
   template <typename> static void check(...);
 
  public:
-<<<<<<< HEAD
-#ifdef FMT_FORMAT_MAP_AS_LIST
-  static constexpr const bool value = false;
-#else
-=======
->>>>>>> 3b7dbd34
   static constexpr const bool value =
       !std::is_void<decltype(check<T>(nullptr))>::value;
 };
@@ -89,12 +40,6 @@
   template <typename> static void check(...);
 
  public:
-<<<<<<< HEAD
-#ifdef FMT_FORMAT_SET_AS_LIST
-  static constexpr const bool value = false;
-#else
-=======
->>>>>>> 3b7dbd34
   static constexpr const bool value =
       !std::is_void<decltype(check<T>(nullptr))>::value && !is_map<T>::value;
 };
@@ -156,18 +101,11 @@
 
 template <typename T>
 struct has_mutable_begin_end<
-<<<<<<< HEAD
-    T, void_t<decltype(detail::range_begin(std::declval<T>())),
-              decltype(detail::range_end(std::declval<T>())),
-              enable_if_t<std::is_copy_constructible<T>::value>>>
-    : std::true_type {};
-=======
     T, void_t<decltype(*detail::range_begin(std::declval<T&>())),
               decltype(detail::range_end(std::declval<T&>())),
               // the extra int here is because older versions of MSVC don't
               // SFINAE properly unless there are distinct types
               int>> : std::true_type {};
->>>>>>> 3b7dbd34
 
 template <typename T, typename _ = void> struct is_range_ : std::false_type {};
 template <typename T>
@@ -219,18 +157,6 @@
   static constexpr const bool value = false;
 };
 template <typename T, typename C> class is_tuple_formattable_<T, C, true> {
-<<<<<<< HEAD
-  template <std::size_t... I>
-  static std::true_type check2(index_sequence<I...>,
-                               integer_sequence<bool, (I == I)...>);
-  static std::false_type check2(...);
-  template <std::size_t... I>
-  static decltype(check2(
-      index_sequence<I...>{},
-      integer_sequence<
-          bool, (is_formattable<typename std::tuple_element<I, T>::type,
-                                C>::value)...>{})) check(index_sequence<I...>);
-=======
   template <size_t... Is>
   static auto all_true(index_sequence<Is...>,
                        integer_sequence<bool, (Is >= 0)...>) -> std::true_type;
@@ -242,7 +168,6 @@
       integer_sequence<bool,
                        (is_formattable<typename std::tuple_element<Is, T>::type,
                                        C>::value)...>{}));
->>>>>>> 3b7dbd34
 
  public:
   static constexpr const bool value =
@@ -252,17 +177,6 @@
 template <typename Tuple, typename F, size_t... Is>
 FMT_CONSTEXPR void for_each(index_sequence<Is...>, Tuple&& t, F&& f) {
   using std::get;
-<<<<<<< HEAD
-  // using free function get<I>(T) now.
-  const int _[] = {0, ((void)f(get<Is>(tup)), 0)...};
-  (void)_;  // blocks warnings
-}
-
-template <class T>
-FMT_CONSTEXPR make_index_sequence<std::tuple_size<T>::value> get_indexes(
-    T const&) {
-  return {};
-=======
   // Using a free function get<Is>(Tuple) now.
   const int unused[] = {0, ((void)f(get<Is>(t)), 0)...};
   ignore_unused(unused);
@@ -279,7 +193,6 @@
   using std::get;
   const int unused[] = {0, ((void)f(get<Is>(t1), get<Is>(t2)), 0)...};
   ignore_unused(unused);
->>>>>>> 3b7dbd34
 }
 
 template <typename Tuple1, typename Tuple2, typename F>
@@ -343,21 +256,6 @@
 template <range_format K>
 using range_format_constant = std::integral_constant<range_format, K>;
 
-<<<<<<< HEAD
-template <typename Char, typename OutputIt, typename Arg,
-          FMT_ENABLE_IF(std::is_same<Arg, Char>::value)>
-OutputIt write_range_entry(OutputIt out, const Arg v) {
-  return write_escaped_char(out, v);
-}
-
-template <
-    typename Char, typename OutputIt, typename Arg,
-    FMT_ENABLE_IF(!is_std_string_like<typename std::decay<Arg>::type>::value &&
-                  !std::is_same<Arg, Char>::value)>
-OutputIt write_range_entry(OutputIt out, const Arg& v) {
-  return write<Char>(out, v);
-}
-=======
 // These are not generic lambdas for compatibility with C++11.
 template <typename Char> struct parse_empty_specs {
   template <typename Formatter> FMT_CONSTEXPR void operator()(Formatter& f) {
@@ -380,7 +278,6 @@
   FormatContext& ctx;
   basic_string_view<char_type> separator;
 };
->>>>>>> 3b7dbd34
 
 }  // namespace detail
 
@@ -435,16 +332,6 @@
     return it;
   }
 
-<<<<<<< HEAD
-  template <typename FormatContext = format_context>
-  auto format(const TupleT& values, FormatContext& ctx) const
-      -> decltype(ctx.out()) {
-    auto out = ctx.out();
-    out = detail::copy_str<Char>(opening_bracket_, out);
-    detail::for_each(values, format_each<FormatContext>{0, out, separator_});
-    out = detail::copy_str<Char>(closing_bracket_, out);
-    return out;
-=======
   template <typename FormatContext>
   auto format(const Tuple& value, FormatContext& ctx) const
       -> decltype(ctx.out()) {
@@ -453,7 +340,6 @@
         formatters_, value,
         detail::format_tuple_element<FormatContext>{0, ctx, separator_});
     return detail::copy<Char>(closing_bracket_, ctx.out());
->>>>>>> 3b7dbd34
   }
 };
 
@@ -497,20 +383,6 @@
       detail::string_literal<Char, '['>{};
   basic_string_view<Char> closing_bracket_ =
       detail::string_literal<Char, ']'>{};
-<<<<<<< HEAD
-
-  template <class U>
-  FMT_CONSTEXPR static auto maybe_set_debug_format(U& u, int)
-      -> decltype(u.set_debug_format()) {
-    u.set_debug_format();
-  }
-
-  template <class U>
-  FMT_CONSTEXPR static void maybe_set_debug_format(U&, ...) {}
-
-  FMT_CONSTEXPR void maybe_set_debug_format() {
-    maybe_set_debug_format(underlying_, 0);
-=======
   bool is_debug = false;
 
   template <typename Output, typename It, typename Sentinel, typename U = T,
@@ -528,7 +400,6 @@
             FMT_ENABLE_IF(!std::is_same<U, Char>::value)>
   auto write_debug_string(Output& out, It, Sentinel) const -> Output {
     return out;
->>>>>>> 3b7dbd34
   }
 
  public:
@@ -551,14 +422,6 @@
   FMT_CONSTEXPR auto parse(parse_context<Char>& ctx) -> const Char* {
     auto it = ctx.begin();
     auto end = ctx.end();
-<<<<<<< HEAD
-    if (it == end || *it == '}') {
-      maybe_set_debug_format();
-      return it;
-    }
-
-    if (*it == 'n') {
-=======
     detail::maybe_set_debug_format(underlying_, true);
     if (it == end) return underlying_.parse(ctx);
 
@@ -569,7 +432,6 @@
       break;
     case '?':
       is_debug = true;
->>>>>>> 3b7dbd34
       set_brackets({}, {});
       ++it;
       if (it == end || *it != 's') report_error("invalid format specifier");
@@ -587,25 +449,12 @@
       return it;
     }
 
-<<<<<<< HEAD
-    if (*it == '}') {
-      maybe_set_debug_format();
-      return it;
-    }
-
-    if (*it != ':')
-      FMT_THROW(format_error("no other top-level range formatters supported"));
-
-    custom_specs_ = true;
-    ++it;
-=======
     if (it != end && *it != '}') {
       if (*it != ':') report_error("invalid format specifier");
       detail::maybe_set_debug_format(underlying_, false);
       ++it;
     }
 
->>>>>>> 3b7dbd34
     ctx.advance_to(it);
     return underlying_.parse(ctx);
   }
@@ -620,12 +469,7 @@
     out = detail::copy<Char>(opening_bracket_, out);
     int i = 0;
     for (; it != end; ++it) {
-<<<<<<< HEAD
-      if (i > 0) out = detail::copy_str<Char>(separator_, out);
-      ;
-=======
       if (i > 0) out = detail::copy<Char>(separator_, out);
->>>>>>> 3b7dbd34
       ctx.advance_to(out);
       auto&& item = *it;  // Need an lvalue
       out = underlying_.format(item, ctx);
