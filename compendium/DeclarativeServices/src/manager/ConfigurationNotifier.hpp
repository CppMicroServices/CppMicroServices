/*=============================================================================

 Library: CppMicroServices

 Copyright (c) The CppMicroServices developers. See the COPYRIGHT
 file at the top-level directory of this distribution and at
 https://github.com/CppMicroServices/CppMicroServices/COPYRIGHT .

 Licensed under the Apache License, Version 2.0 (the "License");
 you may not use this file except in compliance with the License.
 You may obtain a copy of the License at

 http://www.apache.org/licenses/LICENSE-2.0

 Unless required by applicable law or agreed to in writing, software
 distributed under the License is distributed on an "AS IS" BASIS,
 WITHOUT WARRANTIES OR CONDITIONS OF ANY KIND, either express or implied.
 See the License for the specific language governing permissions and
 limitations under the License.

 =============================================================================*/

#ifndef __CPPMICROSERVICES_SCRIMPL_CONFIGURATIONNOTIFIER_HPP__
#define __CPPMICROSERVICES_SCRIMPL_CONFIGURATIONNOTIFIER_HPP__

#include "../SCRLogger.hpp"
#include "ComponentFactoryImpl.hpp"
#include "ConcurrencyUtil.hpp"
#include "cppmicroservices/cm/ConfigurationListener.hpp"

namespace cppmicroservices
{
    namespace scrimpl
    {
        class ComponentConfigurationImpl;
        class SCRExtensionRegistry;

        /** ConfigChangeNotification
         * This class is used by ConfigurationListener to notify ComponentConfigurationImpl
         * about changes to Configuration Objects.
         */
        struct ConfigChangeNotification final
        {
            ConfigChangeNotification(std::string pid,
                                     std::shared_ptr<cppmicroservices::AnyMap> properties,
                                     cppmicroservices::service::cm::ConfigurationEventType evt,
                                     unsigned long changeCount)
                : pid(std::move(pid))
                , event(std::move(evt))
                , newProperties(properties)
                , newChangeCount(changeCount)
            {
            }

            std::string pid;
            cppmicroservices::service::cm::ConfigurationEventType event;
            std::shared_ptr<cppmicroservices::AnyMap> newProperties;
            unsigned long newChangeCount;
        };

        struct Listener final
        {
            Listener(std::function<void(ConfigChangeNotification const&)> notify,
                     std::shared_ptr<ComponentConfigurationImpl> mgr)
                : notify(std::move(notify))
                , mgr(std::move(mgr))
            {
            }

            std::function<void(ConfigChangeNotification const&)> notify;
            std::shared_ptr<ComponentConfigurationImpl> mgr;
        };

        class ConfigurationNotifier final
        {

          public:
            /**
             * @throws std::invalid_argument exception if any of the params is a nullptr or
             * if componentFactory object cannot be constructed.
             */
            ConfigurationNotifier(cppmicroservices::BundleContext const& context,
                                  std::shared_ptr<cppmicroservices::logservice::LogService> logger,
                                  std::shared_ptr<cppmicroservices::async::AsyncWorkService> asyncWorkSvc,
                                  std::shared_ptr<SCRExtensionRegistry> extensionReg);

            ConfigurationNotifier(ConfigurationNotifier const&) = delete;
            ConfigurationNotifier(ConfigurationNotifier&&) = delete;
            ConfigurationNotifier& operator=(ConfigurationNotifier const&) = delete;
            ConfigurationNotifier& operator=(ConfigurationNotifier&&) = delete;
            ~ConfigurationNotifier() = default;

            /**
             * @throws std::bad_alloc exception if memory cannot be allocated
             */
            cppmicroservices::ListenerTokenId RegisterListener(
                std::string const& pid,
                std::function<void(ConfigChangeNotification const&)> notify,
                std::shared_ptr<ComponentConfigurationImpl> mgr);

            void UnregisterListener(std::string const& pid, cppmicroservices::ListenerTokenId const token) noexcept;

            bool AnyListenersForPid(std::string const& pid, cppmicroservices::AnyMap const& properties) noexcept;

            void NotifyAllListeners(std::string const& pid,
                                    cppmicroservices::service::cm::ConfigurationEventType type,
                                    std::shared_ptr<cppmicroservices::AnyMap> properties,
                                    unsigned long const& changeCount);

            std::shared_ptr<ComponentFactoryImpl> GetComponentFactory();
            void LogInvalidDynamicTargetInProperties(cppmicroservices::AnyMap const& properties,
                                                     std::shared_ptr<ComponentConfigurationImpl> mgr) const noexcept;
          private:
            using TokenMap = std::unordered_map<ListenerTokenId, Listener>;

            cppmicroservices::scrimpl::Guarded<std::unordered_map<std::string, std::shared_ptr<TokenMap>>> listenersMap;

            std::atomic<cppmicroservices::ListenerTokenId> tokenCounter; ///< used to
                                                                         /// generate unique
                                                                         /// tokens for
                                                                         /// listeners

            std::shared_ptr<cppmicroservices::logservice::LogService> logger;
<<<<<<< HEAD
            std::shared_ptr<cppmicroservices::async::AsyncWorkService> asyncWorkService;
            std::shared_ptr<SCRExtensionRegistry> extensionRegistry;
=======
            std::shared_ptr<ComponentFactoryImpl> componentFactory;
>>>>>>> 3b7dbd34
        };

    } // namespace scrimpl
} // namespace cppmicroservices
#endif // __CPPMICROSERVICES_SCRIMPL_CONFIGURATIONNOTIFIER_HPP__<|MERGE_RESOLUTION|>--- conflicted
+++ resolved
@@ -121,12 +121,7 @@
                                                                          /// listeners
 
             std::shared_ptr<cppmicroservices::logservice::LogService> logger;
-<<<<<<< HEAD
-            std::shared_ptr<cppmicroservices::async::AsyncWorkService> asyncWorkService;
-            std::shared_ptr<SCRExtensionRegistry> extensionRegistry;
-=======
             std::shared_ptr<ComponentFactoryImpl> componentFactory;
->>>>>>> 3b7dbd34
         };
 
     } // namespace scrimpl
