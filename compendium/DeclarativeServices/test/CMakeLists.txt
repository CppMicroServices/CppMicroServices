#-----------------------------------------------------------------------------
# Build and run the GTest Suite of tests
#-----------------------------------------------------------------------------

set(us_declarativeservices_test_exe_name usDeclarativeServicesTests)

# Make sure that the correct paths separators are used on each platform
if(WIN32)
  set(DIR_SEP "\\\\")
  string(REPLACE "/" "\\\\" CMAKE_LIBRARY_OUTPUT_DIRECTORY_NATIVE ${CMAKE_LIBRARY_OUTPUT_DIRECTORY})
  string(REPLACE "/" "\\\\" CMAKE_RUNTIME_OUTPUT_DIRECTORY_NATIVE ${CMAKE_RUNTIME_OUTPUT_DIRECTORY})
else()
  set(DIR_SEP "/")
  set(CMAKE_LIBRARY_OUTPUT_DIRECTORY_NATIVE ${CMAKE_LIBRARY_OUTPUT_DIRECTORY})
  set(CMAKE_RUNTIME_OUTPUT_DIRECTORY_NATIVE ${CMAKE_RUNTIME_OUTPUT_DIRECTORY})
endif()

configure_file("${CMAKE_CURRENT_SOURCE_DIR}/TestingConfig.h.in" "${PROJECT_BINARY_DIR}/include/DSTestingConfig.h")

include_directories(
  ${GTEST_INCLUDE_DIRS}
  ${GMOCK_INCLUDE_DIRS}
  )

# There are warnings in the boost asio headers which are flagged as errors. Include the boost
# asio headers as system headers to ignore these warnings and not treat them as errors.
include_directories(SYSTEM ${CppMicroServices_SOURCE_DIR}/third_party/boost/include)


if (US_COMPILER_CLANG OR US_COMPILER_APPLE_CLANG)
  check_cxx_compiler_flag(-Wno-inconsistent-missing-override HAS_MISSING_OVERRIDE_FLAG)
  if (HAS_MISSING_OVERRIDE_FLAG)
    add_compile_options(-Wno-inconsistent-missing-override)
  endif()
  check_cxx_compiler_flag(-Wno-deprecated-declarations HAS_MISSING_DEPRECATED_DECLARATIONS_FLAG)
  if (HAS_MISSING_OVERRIDE_FLAG)
    add_compile_options(-Wno-deprecated-declarations)
  endif()
endif()

if(MSVC)
  add_compile_definitions(GTEST_HAS_STD_TUPLE_=1)
  add_compile_definitions(GTEST_HAS_TR1_TUPLE=0)
  add_compile_definitions(GTEST_LANG_CXX11=1)
endif()

add_compile_definitions(BOOST_DATE_TIME_NO_LIB)
add_compile_definitions(BOOST_REGEX_NO_LIB)


#-----------------------------------------------------------------------------
# Add test source files
#-----------------------------------------------------------------------------
set(_declarativeservices_tests
  ActivatorTest.cpp
  SCRLoggerTest.cpp
  TestCCActiveState.cpp
  TestCCRegisteredState.cpp
  TestCCUnsatisfiedReferenceState.cpp
  TestComponentConfigurationImpl.cpp
  TestComponentContextImpl.cpp
  TestComponentManagerDisabledState.cpp
  TestComponentManagerEnabledState.cpp
  TestComponentManagerImpl.cpp
  TestComponentRegistry.cpp
  TestCounterLatch.cpp
  TestFactoryPid.cpp
  TestMetadataParserFactory.cpp
  TestMetadataParserImplV1.cpp
  TestReferenceManagerImpl.cpp
  TestReferenceMetadataParserV1.cpp
  TestReferenceSelfSatisfyDeadLock.cpp
  TestRegistrationManager.cpp
  TestSCRBundleExtension.cpp
  TestServiceComponentRuntimeImpl.cpp
  TestServiceMetadataParserV1.cpp
  TestSetConfiguration.cpp
  TestSingletonComponentConfiguration.cpp
  TestBundleStartOrder.cpp
  TestComponentDescription.cpp
  TestComponentInitialState.cpp
  TestComponentLifecycle.cpp
  TestDictionary.cpp
  TestFixture.hpp
  TestServiceComponentRuntime.cpp
  TestServiceProvider.cpp
  TestSharedLibraryException.cpp
  ImportTestBundles.cpp
  TestBindingPolicies.cpp
  TestUpdateConfiguration
  main.cpp
)

include_directories(${PROJECT_BINARY_DIR}/include
  ${CppMicroServices_SOURCE_DIR}/compendium/CM/include
  ${CppMicroServices_BINARY_DIR}/compendium/CM/include
  )

set(_additional_srcs
  TestUtils.cpp
  ../src/SCRActivator.cpp
  )

#-----------------------------------------------------------------------------
# Build the main test driver executable
#-----------------------------------------------------------------------------

# Generate a custom "bundle init" file for the test driver executable
usFunctionGenerateBundleInit(
  TARGET ${us_declarativeservices_test_exe_name}
  OUT _additional_srcs
  )

usFunctionGetResourceSource(
  TARGET ${us_declarativeservices_test_exe_name}
  OUT _additional_srcs)

add_executable(${us_declarativeservices_test_exe_name}
  ${_declarativeservices_tests}
  ${_additional_srcs})

set_property(
  TARGET ${us_declarativeservices_test_exe_name}
  APPEND PROPERTY COMPILE_DEFINITIONS US_BUNDLE_NAME=main
  )

set_property(
  TARGET ${us_declarativeservices_test_exe_name}
  PROPERTY US_BUNDLE_NAME main
  )

target_include_directories(${us_declarativeservices_test_exe_name}
  PRIVATE $<TARGET_PROPERTY:util,INCLUDE_DIRECTORIES>)

# Disable deprecation warnings.
if (("${CMAKE_CXX_COMPILER_ID}" STREQUAL "Clang") OR
    ("${CMAKE_CXX_COMPILER_ID}" STREQUAL "AppleClang") OR
    ("${CMAKE_CXX_COMPILER_ID}" STREQUAL "GNU"))
  set_source_files_properties(${_declarativeservices_tests}
    PROPERTIES
    COMPILE_FLAGS -Wno-error=deprecated-declarations
    COMPILE_FLAGS -Wno-sign-compare
    )
endif()

set(_test_bundles
  BenchmarkDS
  DSFrenchDictionary
  DSGraph01
  DSGraph02
  DSGraph03
  DSGraph04
  DSGraph05
  DSGraph06
  DSGraph07
  DSSpellChecker
  TestBindUnbindThrows
  TestBundleDSa
  TestBundleDSb
<<<<<<< HEAD
  TestBundleDSDGMU
  TestBundleDSDGOU
  TestBundleDSDRMU
  TestBundleDSDROU
=======
>>>>>>> 8d4d743d
  TestBundleDSSLE1
  TestBundleDSSLE2
  TestBundleDSTOI1
  TestBundleDSTOI10
  TestBundleDSTOI12
  TestBundleDSTOI14
  TestBundleDSTOI15
  TestBundleDSTOI16
  TestBundleDSTOI18
  TestBundleDSTOI2
  TestBundleDSTOI3
  TestBundleDSTOI5
  TestBundleDSTOI6
  TestBundleDSTOI7
  TestBundleDSTOI8
  TestBundleDSTOI9
<<<<<<< HEAD
  TestBundleDSCA08
  TestBundleDSCA20
=======
  TestBundleDSTOI19
  TestBundleDSDGMU
  TestBundleDSDGOU
  TestBundleDSDRMU
  TestBundleDSDROU
>>>>>>> 8d4d743d
  EnglishDictionary
  TestBundleDSCA1
  )

target_link_libraries(${us_declarativeservices_test_exe_name} 
  PRIVATE
  ${GTEST_BOTH_LIBRARIES}
  ${GMOCK_BOTH_LIBRARIES}
  ${${PROJECT_NAME}_LINK_LIBRARIES}
  ConfigurationAdmin
  DeclarativeServices
  DeclarativeServicesObjs
  usTestInterfaces
  usServiceComponent
  usLogService
  usIDictionaryService
  usISpellCheckService
  gtest
  gmock
  util
)

add_dependencies(${us_declarativeservices_test_exe_name}
  DeclarativeServices
  ${_test_bundles}
)

# Needed for clock_gettime with glibc < 2.17
if(UNIX AND NOT APPLE)
  target_link_libraries(${us_declarativeservices_test_exe_name} PRIVATE rt)
endif()

# Needed for 'TestComponentLifecycle' test 
if(MINGW)
  target_link_libraries(${us_declarativeservices_test_exe_name} PRIVATE -lpsapi)
endif()

# tests can be configured to run using add_test or GTEST_ADD_TEST (https://cmake.org/cmake/help/v3.0/module/FindGTest.html)
# GTEST_ADD_TEST will run a seprate EXE for each test and test fixture in the EXE.
# At this time, there isn't a need to use GTEST_ADD_TEST.

# Run the GTest EXE from ctest.
add_test(NAME ${us_declarativeservices_test_exe_name}
  COMMAND ${us_declarativeservices_test_exe_name}
  WORKING_DIRECTORY ${CppMicroServices_BINARY_DIR}
)
set_property(TEST ${us_declarativeservices_test_exe_name} PROPERTY LABELS regular)

# Run the GTest EXE from valgrind
if(US_MEMCHECK_COMMAND)
  add_test(
    NAME memcheck_${us_declarativeservices_test_exe_name}
    COMMAND ${US_MEMCHECK_COMMAND} --max-threads=1000 --error-exitcode=1 ${US_RUNTIME_OUTPUT_DIRECTORY}/${us_declarativeservices_test_exe_name}
    WORKING_DIRECTORY ${CppMicroServices_BINARY_DIR}
    )
  set_property(TEST memcheck_${us_declarativeservices_test_exe_name} PROPERTY LABELS valgrind memcheck)
endif()

# Enable code coverage for GTest tests
if(US_COVERAGE_COMMAND)
  file(TO_NATIVE_PATH ${PROJECT_SOURCE_DIR} PROJECT_SOURCE_NATIVE_PATH)
  add_test(NAME coverage_${us_declarativeservices_test_exe_name}
    COMMAND ${US_COVERAGE_COMMAND} --verbose --cover_children --sources=${PROJECT_SOURCE_NATIVE_PATH} --export_type=binary:${us_declarativeservices_test_exe_name}.cov --continue_after_cpp_exception -- $<TARGET_FILE:${us_declarativeservices_test_exe_name}>
    WORKING_DIRECTORY ${CppMicroServices_BINARY_DIR}
    )
  set_property(TEST coverage_${us_declarativeservices_test_exe_name} PROPERTY LABELS opencppcoverage)
endif()

# Add a Preprocessor flag if code coverage is turned ON
if(US_ENABLE_COVERAGE)
  target_compile_definitions(${us_declarativeservices_test_exe_name} PUBLIC US_COVERAGE_ENABLED=1)
endif()

# Copy the Google Test libraries into the same folder as the
# executable so that they can be seen at runtime on Windows.
# Mac and Linux use RPATHs and do not need to do this.
if (WIN32 AND US_USE_SYSTEM_GTEST)
  foreach(lib_fullpath ${GTEST_BOTH_LIBRARIES})
    get_filename_component(dir ${lib_fullpath} DIRECTORY)
    get_filename_component(name_no_ext ${lib_fullpath} NAME_WE)
    set(dll_file "${dir}/${name_no_ext}${CMAKE_SHARED_LIBRARY_SUFFIX}")
    add_custom_command(TARGET ${us_declarativeservices_test_exe_name} POST_BUILD
    COMMAND ${CMAKE_COMMAND} -E copy_if_different
        "${dll_file}"
        $<TARGET_FILE_DIR:${us_declarativeservices_test_exe_name}>)
  endforeach(lib_fullpath)
endif()

#-----------------------------------------------------------------------------
# Add dependencies on test bundles if building shared libraries or 
# link them if building static libraries
#-----------------------------------------------------------------------------

if(BUILD_SHARED_LIBS)
  # Add resources
  usFunctionEmbedResources(TARGET ${us_declarativeservices_test_exe_name}
                           FILES manifest.json)
else()
  # Add resources
  usFunctionEmbedResources(TARGET ${us_declarativeservices_test_exe_name}
                           FILES manifest.json
                           ZIP_ARCHIVES ${Framework_TARGET} ${_test_bundles})
endif()
<|MERGE_RESOLUTION|>--- conflicted
+++ resolved
@@ -157,13 +157,10 @@
   TestBindUnbindThrows
   TestBundleDSa
   TestBundleDSb
-<<<<<<< HEAD
   TestBundleDSDGMU
   TestBundleDSDGOU
   TestBundleDSDRMU
   TestBundleDSDROU
-=======
->>>>>>> 8d4d743d
   TestBundleDSSLE1
   TestBundleDSSLE2
   TestBundleDSTOI1
@@ -180,18 +177,11 @@
   TestBundleDSTOI7
   TestBundleDSTOI8
   TestBundleDSTOI9
-<<<<<<< HEAD
+  TestBundleDSCA1
   TestBundleDSCA08
   TestBundleDSCA20
-=======
   TestBundleDSTOI19
-  TestBundleDSDGMU
-  TestBundleDSDGOU
-  TestBundleDSDRMU
-  TestBundleDSDROU
->>>>>>> 8d4d743d
   EnglishDictionary
-  TestBundleDSCA1
   )
 
 target_link_libraries(${us_declarativeservices_test_exe_name} 
