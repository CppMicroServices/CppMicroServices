--- conflicted
+++ resolved
@@ -32,11 +32,6 @@
   BundleTest
   MemcheckTest
   MultipleListenersTest
-<<<<<<< HEAD
-  ResourceCompilerTest
-=======
-  ShrinkableMapTest
->>>>>>> aa8eee2e
   ServiceFactoryTest
   ServiceRegistryPerformanceTest
 )
