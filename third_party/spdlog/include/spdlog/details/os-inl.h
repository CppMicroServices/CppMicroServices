// Copyright(c) 2015-present, Gabi Melman & spdlog contributors.
// Distributed under the MIT License (http://opensource.org/licenses/MIT)

#pragma once

#ifndef SPDLOG_HEADER_ONLY
    #include <spdlog/details/os.h>
#endif

#include <spdlog/common.h>

#include <algorithm>
#include <array>
#include <chrono>
#include <cstdio>
#include <cstdlib>
#include <cstring>
#include <ctime>
#include <string>
#include <sys/stat.h>
#include <sys/types.h>
#include <thread>

#ifdef _WIN32
    #include <spdlog/details/windows_include.h>
    #include <fileapi.h>  // for FlushFileBuffers
    #include <io.h>       // for _get_osfhandle, _isatty, _fileno
    #include <process.h>  // for _get_pid

<<<<<<< HEAD
#    include <io.h>      // for _get_osfhandle, _isatty, _fileno
#    include <process.h> // for _get_pid
#    include <spdlog/details/windows_include.h>
#    include <fileapi.h> // for FlushFileBuffers
=======
    #ifdef __MINGW32__
        #include <share.h>
    #endif
>>>>>>> 3b7dbd34

    #if defined(SPDLOG_WCHAR_TO_UTF8_SUPPORT) || defined(SPDLOG_WCHAR_FILENAMES)
        #include <cassert>
        #include <limits>
    #endif

<<<<<<< HEAD
#    if defined(SPDLOG_WCHAR_TO_UTF8_SUPPORT) || defined(SPDLOG_WCHAR_FILENAMES)
#        include <limits>
#        include <cassert>
#    endif
=======
    #include <direct.h>  // for _mkdir/_wmkdir
>>>>>>> 3b7dbd34

#else  // unix

    #include <fcntl.h>
    #include <unistd.h>

    #ifdef __linux__
        #include <sys/syscall.h>  //Use gettid() syscall under linux to get thread id

    #elif defined(_AIX)
        #include <pthread.h>  // for pthread_getthrds_np

    #elif defined(__DragonFly__) || defined(__FreeBSD__)
        #include <pthread_np.h>  // for pthread_getthreadid_np

    #elif defined(__NetBSD__)
        #include <lwp.h>  // for _lwp_self

    #elif defined(__sun)
        #include <thread.h>  // for thr_self
    #endif

#endif  // unix

#if defined __APPLE__
    #include <AvailabilityMacros.h>
#endif

<<<<<<< HEAD
#if defined __APPLE__
#    include <AvailabilityMacros.h>
#endif

#ifndef __has_feature          // Clang - feature checking macros.
#    define __has_feature(x) 0 // Compatibility with non-clang compilers.
=======
#ifndef __has_feature           // Clang - feature checking macros.
    #define __has_feature(x) 0  // Compatibility with non-clang compilers.
>>>>>>> 3b7dbd34
#endif

namespace spdlog {
namespace details {
namespace os {

SPDLOG_INLINE spdlog::log_clock::time_point now() SPDLOG_NOEXCEPT {
#if defined __linux__ && defined SPDLOG_CLOCK_COARSE
    timespec ts;
    ::clock_gettime(CLOCK_REALTIME_COARSE, &ts);
    return std::chrono::time_point<log_clock, typename log_clock::duration>(
        std::chrono::duration_cast<typename log_clock::duration>(
            std::chrono::seconds(ts.tv_sec) + std::chrono::nanoseconds(ts.tv_nsec)));

#else
    return log_clock::now();
#endif
}
SPDLOG_INLINE std::tm localtime(const std::time_t &time_tt) SPDLOG_NOEXCEPT {
#ifdef _WIN32
    std::tm tm;
    ::localtime_s(&tm, &time_tt);
#else
    std::tm tm;
    ::localtime_r(&time_tt, &tm);
#endif
    return tm;
}

SPDLOG_INLINE std::tm localtime() SPDLOG_NOEXCEPT {
    std::time_t now_t = ::time(nullptr);
    return localtime(now_t);
}

SPDLOG_INLINE std::tm gmtime(const std::time_t &time_tt) SPDLOG_NOEXCEPT {
#ifdef _WIN32
    std::tm tm;
    ::gmtime_s(&tm, &time_tt);
#else
    std::tm tm;
    ::gmtime_r(&time_tt, &tm);
#endif
    return tm;
}

SPDLOG_INLINE std::tm gmtime() SPDLOG_NOEXCEPT {
    std::time_t now_t = ::time(nullptr);
    return gmtime(now_t);
}

// fopen_s on non windows for writing
SPDLOG_INLINE bool fopen_s(FILE **fp, const filename_t &filename, const filename_t &mode) {
#ifdef _WIN32
    #ifdef SPDLOG_WCHAR_FILENAMES
    *fp = ::_wfsopen((filename.c_str()), mode.c_str(), _SH_DENYNO);
    #else
    *fp = ::_fsopen((filename.c_str()), mode.c_str(), _SH_DENYNO);
    #endif
    #if defined(SPDLOG_PREVENT_CHILD_FD)
    if (*fp != nullptr) {
        auto file_handle = reinterpret_cast<HANDLE>(_get_osfhandle(::_fileno(*fp)));
        if (!::SetHandleInformation(file_handle, HANDLE_FLAG_INHERIT, 0)) {
            ::fclose(*fp);
            *fp = nullptr;
        }
    }
    #endif
#else  // unix
    #if defined(SPDLOG_PREVENT_CHILD_FD)
    const int mode_flag = mode == SPDLOG_FILENAME_T("ab") ? O_APPEND : O_TRUNC;
    const int fd =
        ::open((filename.c_str()), O_CREAT | O_WRONLY | O_CLOEXEC | mode_flag, mode_t(0644));
    if (fd == -1) {
        return true;
    }
    *fp = ::fdopen(fd, mode.c_str());
    if (*fp == nullptr) {
        ::close(fd);
    }
    #else
    *fp = ::fopen((filename.c_str()), mode.c_str());
    #endif
#endif

    return *fp == nullptr;
}

SPDLOG_INLINE int remove(const filename_t &filename) SPDLOG_NOEXCEPT {
#if defined(_WIN32) && defined(SPDLOG_WCHAR_FILENAMES)
    return ::_wremove(filename.c_str());
#else
    return std::remove(filename.c_str());
#endif
}

SPDLOG_INLINE int remove_if_exists(const filename_t &filename) SPDLOG_NOEXCEPT {
    return path_exists(filename) ? remove(filename) : 0;
}

SPDLOG_INLINE int rename(const filename_t &filename1, const filename_t &filename2) SPDLOG_NOEXCEPT {
#if defined(_WIN32) && defined(SPDLOG_WCHAR_FILENAMES)
    return ::_wrename(filename1.c_str(), filename2.c_str());
#else
    return std::rename(filename1.c_str(), filename2.c_str());
#endif
}

// Return true if path exists (file or directory)
SPDLOG_INLINE bool path_exists(const filename_t &filename) SPDLOG_NOEXCEPT {
#ifdef _WIN32
    struct _stat buffer;
    #ifdef SPDLOG_WCHAR_FILENAMES
    return (::_wstat(filename.c_str(), &buffer) == 0);
    #else
    return (::_stat(filename.c_str(), &buffer) == 0);
    #endif
#else  // common linux/unix all have the stat system call
    struct stat buffer;
    return (::stat(filename.c_str(), &buffer) == 0);
#endif
}

#ifdef _MSC_VER
    // avoid warning about unreachable statement at the end of filesize()
    #pragma warning(push)
    #pragma warning(disable : 4702)
#endif

// Return file size according to open FILE* object
SPDLOG_INLINE size_t filesize(FILE *f) {
    if (f == nullptr) {
        throw_spdlog_ex("Failed getting file size. fd is null");
    }
#if defined(_WIN32) && !defined(__CYGWIN__)
    int fd = ::_fileno(f);
    #if defined(_WIN64)  // 64 bits
    __int64 ret = ::_filelengthi64(fd);
    if (ret >= 0) {
        return static_cast<size_t>(ret);
    }

    #else  // windows 32 bits
    long ret = ::_filelength(fd);
    if (ret >= 0) {
        return static_cast<size_t>(ret);
    }
    #endif

#else  // unix
    // OpenBSD and AIX doesn't compile with :: before the fileno(..)
    #if defined(__OpenBSD__) || defined(_AIX)
    int fd = fileno(f);
    #else
    int fd = ::fileno(f);
<<<<<<< HEAD
#    endif
// 64 bits(but not in osx, linux/musl or cygwin, where fstat64 is deprecated)
#    if ((defined(__linux__) && defined(__GLIBC__)) || defined(__sun) || defined(_AIX)) && (defined(__LP64__) || defined(_LP64))
=======
    #endif
    // 64 bits(but not in osx, linux/musl or cygwin, where fstat64 is deprecated)
    #if ((defined(__linux__) && defined(__GLIBC__)) || defined(__sun) || defined(_AIX)) && \
        (defined(__LP64__) || defined(_LP64))
>>>>>>> 3b7dbd34
    struct stat64 st;
    if (::fstat64(fd, &st) == 0) {
        return static_cast<size_t>(st.st_size);
    }
    #else  // other unix or linux 32 bits or cygwin
    struct stat st;
    if (::fstat(fd, &st) == 0) {
        return static_cast<size_t>(st.st_size);
    }
    #endif
#endif
    throw_spdlog_ex("Failed getting file size from fd", errno);
    return 0;  // will not be reached.
}

#ifdef _MSC_VER
    #pragma warning(pop)
#endif

// Return utc offset in minutes or throw spdlog_ex on failure
SPDLOG_INLINE int utc_minutes_offset(const std::tm &tm) {
#ifdef _WIN32
    #if _WIN32_WINNT < _WIN32_WINNT_WS08
    TIME_ZONE_INFORMATION tzinfo;
    auto rv = ::GetTimeZoneInformation(&tzinfo);
    #else
    DYNAMIC_TIME_ZONE_INFORMATION tzinfo;
    auto rv = ::GetDynamicTimeZoneInformation(&tzinfo);
    #endif
    if (rv == TIME_ZONE_ID_INVALID) throw_spdlog_ex("Failed getting timezone info. ", errno);

    int offset = -tzinfo.Bias;
    if (tm.tm_isdst) {
        offset -= tzinfo.DaylightBias;
    } else {
        offset -= tzinfo.StandardBias;
    }
    return offset;
#else

<<<<<<< HEAD
#    if defined(sun) || defined(__sun) || defined(_AIX) || (defined(__NEWLIB__) && !defined(__TM_GMTOFF)) ||                               \
        (!defined(_BSD_SOURCE) && !defined(_GNU_SOURCE))
=======
    #if defined(sun) || defined(__sun) || defined(_AIX) || \
        (defined(__NEWLIB__) && !defined(__TM_GMTOFF)) ||  \
        (!defined(__APPLE__) && !defined(_BSD_SOURCE) && !defined(_GNU_SOURCE) && \
            (!defined(_POSIX_VERSION) || (_POSIX_VERSION < 202405L)))
>>>>>>> 3b7dbd34
    // 'tm_gmtoff' field is BSD extension and it's missing on SunOS/Solaris
    struct helper {
        static long int calculate_gmt_offset(const std::tm &localtm = details::os::localtime(),
                                             const std::tm &gmtm = details::os::gmtime()) {
            int local_year = localtm.tm_year + (1900 - 1);
            int gmt_year = gmtm.tm_year + (1900 - 1);

            long int days = (
                // difference in day of year
                localtm.tm_yday -
                gmtm.tm_yday

                // + intervening leap days
                + ((local_year >> 2) - (gmt_year >> 2)) - (local_year / 100 - gmt_year / 100) +
                ((local_year / 100 >> 2) - (gmt_year / 100 >> 2))

                // + difference in years * 365 */
                + static_cast<long int>(local_year - gmt_year) * 365);

            long int hours = (24 * days) + (localtm.tm_hour - gmtm.tm_hour);
            long int mins = (60 * hours) + (localtm.tm_min - gmtm.tm_min);
            long int secs = (60 * mins) + (localtm.tm_sec - gmtm.tm_sec);

            return secs;
        }
    };

    auto offset_seconds = helper::calculate_gmt_offset(tm);
    #else
    auto offset_seconds = tm.tm_gmtoff;
    #endif

    return static_cast<int>(offset_seconds / 60);
#endif
}

// Return current thread id as size_t
// It exists because the std::this_thread::get_id() is much slower(especially
// under VS 2013)
SPDLOG_INLINE size_t _thread_id() SPDLOG_NOEXCEPT {
#ifdef _WIN32
    return static_cast<size_t>(::GetCurrentThreadId());
#elif defined(__linux__)
    #if defined(__ANDROID__) && defined(__ANDROID_API__) && (__ANDROID_API__ < 21)
        #define SYS_gettid __NR_gettid
    #endif
    return static_cast<size_t>(::syscall(SYS_gettid));
#elif defined(_AIX)
    struct __pthrdsinfo buf;
    int reg_size = 0;
    pthread_t pt = pthread_self();
    int retval = pthread_getthrds_np(&pt, PTHRDSINFO_QUERY_TID, &buf, sizeof(buf), NULL, &reg_size);
    int tid = (!retval) ? buf.__pi_tid : 0;
    return static_cast<size_t>(tid);
#elif defined(__DragonFly__) || defined(__FreeBSD__)
    return static_cast<size_t>(::pthread_getthreadid_np());
#elif defined(__NetBSD__)
    return static_cast<size_t>(::_lwp_self());
#elif defined(__OpenBSD__)
    return static_cast<size_t>(::getthrid());
#elif defined(__sun)
    return static_cast<size_t>(::thr_self());
#elif __APPLE__
    uint64_t tid;
<<<<<<< HEAD
    // There is no pthread_threadid_np prior to 10.6, and it is not supported on any PPC,
    // including 10.6.8 Rosetta. __POWERPC__ is Apple-specific define encompassing ppc and ppc64.
#    if (MAC_OS_X_VERSION_MAX_ALLOWED < 1060) || defined(__POWERPC__)
    tid = pthread_mach_thread_np(pthread_self());
#    elif MAC_OS_X_VERSION_MIN_REQUIRED < 1060
    if (&pthread_threadid_np)
    {
        pthread_threadid_np(nullptr, &tid);
    }
    else
    {
        tid = pthread_mach_thread_np(pthread_self());
    }
#    else
    pthread_threadid_np(nullptr, &tid);
#    endif
=======
    // There is no pthread_threadid_np prior to Mac OS X 10.6, and it is not supported on any PPC,
    // including 10.6.8 Rosetta. __POWERPC__ is Apple-specific define encompassing ppc and ppc64.
    #ifdef MAC_OS_X_VERSION_MAX_ALLOWED
    {
        #if (MAC_OS_X_VERSION_MAX_ALLOWED < 1060) || defined(__POWERPC__)
        tid = pthread_mach_thread_np(pthread_self());
        #elif MAC_OS_X_VERSION_MIN_REQUIRED < 1060
        if (&pthread_threadid_np) {
            pthread_threadid_np(nullptr, &tid);
        } else {
            tid = pthread_mach_thread_np(pthread_self());
        }
        #else
        pthread_threadid_np(nullptr, &tid);
        #endif
    }
    #else
    pthread_threadid_np(nullptr, &tid);
    #endif
>>>>>>> 3b7dbd34
    return static_cast<size_t>(tid);
#else  // Default to standard C++11 (other Unix)
    return static_cast<size_t>(std::hash<std::thread::id>()(std::this_thread::get_id()));
#endif
}

// Return current thread id as size_t (from thread local storage)
SPDLOG_INLINE size_t thread_id() SPDLOG_NOEXCEPT {
#if defined(SPDLOG_NO_TLS)
    return _thread_id();
#else  // cache thread id in tls
    static thread_local const size_t tid = _thread_id();
    return tid;
#endif
}

// This is avoid msvc issue in sleep_for that happens if the clock changes.
// See https://github.com/gabime/spdlog/issues/609
SPDLOG_INLINE void sleep_for_millis(unsigned int milliseconds) SPDLOG_NOEXCEPT {
#if defined(_WIN32)
    ::Sleep(milliseconds);
#else
    std::this_thread::sleep_for(std::chrono::milliseconds(milliseconds));
#endif
}

// wchar support for windows file names (SPDLOG_WCHAR_FILENAMES must be defined)
#if defined(_WIN32) && defined(SPDLOG_WCHAR_FILENAMES)
SPDLOG_INLINE std::string filename_to_str(const filename_t &filename) {
    memory_buf_t buf;
    wstr_to_utf8buf(filename, buf);
    return SPDLOG_BUF_TO_STRING(buf);
}
#else
SPDLOG_INLINE std::string filename_to_str(const filename_t &filename) { return filename; }
#endif

SPDLOG_INLINE int pid() SPDLOG_NOEXCEPT {
#ifdef _WIN32
    return conditional_static_cast<int>(::GetCurrentProcessId());
#else
    return conditional_static_cast<int>(::getpid());
#endif
}

// Determine if the terminal supports colors
// Based on: https://github.com/agauniyal/rang/
SPDLOG_INLINE bool is_color_terminal() SPDLOG_NOEXCEPT {
#ifdef _WIN32
    return true;
#else

    static const bool result = []() {
        const char *env_colorterm_p = std::getenv("COLORTERM");
        if (env_colorterm_p != nullptr) {
            return true;
        }

        static constexpr std::array<const char *, 16> terms = {
            {"ansi", "color", "console", "cygwin", "gnome", "konsole", "kterm", "linux", "msys",
             "putty", "rxvt", "screen", "vt100", "xterm", "alacritty", "vt102"}};

        const char *env_term_p = std::getenv("TERM");
        if (env_term_p == nullptr) {
            return false;
        }

        return std::any_of(terms.begin(), terms.end(), [&](const char *term) {
            return std::strstr(env_term_p, term) != nullptr;
        });
    }();

    return result;
#endif
}

// Determine if the terminal attached
// Source: https://github.com/agauniyal/rang/
SPDLOG_INLINE bool in_terminal(FILE *file) SPDLOG_NOEXCEPT {
#ifdef _WIN32
    return ::_isatty(_fileno(file)) != 0;
#else
    return ::isatty(fileno(file)) != 0;
#endif
}

#if (defined(SPDLOG_WCHAR_TO_UTF8_SUPPORT) || defined(SPDLOG_WCHAR_FILENAMES)) && defined(_WIN32)
SPDLOG_INLINE void wstr_to_utf8buf(wstring_view_t wstr, memory_buf_t &target) {
    if (wstr.size() > static_cast<size_t>((std::numeric_limits<int>::max)()) / 4 - 1) {
        throw_spdlog_ex("UTF-16 string is too big to be converted to UTF-8");
    }

    int wstr_size = static_cast<int>(wstr.size());
    if (wstr_size == 0) {
        target.resize(0);
        return;
    }

    int result_size = static_cast<int>(target.capacity());
    if ((wstr_size + 1) * 4 > result_size) {
        result_size =
            ::WideCharToMultiByte(CP_UTF8, 0, wstr.data(), wstr_size, NULL, 0, NULL, NULL);
    }

    if (result_size > 0) {
        target.resize(result_size);
        result_size = ::WideCharToMultiByte(CP_UTF8, 0, wstr.data(), wstr_size, target.data(),
                                            result_size, NULL, NULL);

        if (result_size > 0) {
            target.resize(result_size);
            return;
        }
    }

    throw_spdlog_ex(
        fmt_lib::format("WideCharToMultiByte failed. Last error: {}", ::GetLastError()));
}

SPDLOG_INLINE void utf8_to_wstrbuf(string_view_t str, wmemory_buf_t &target) {
    if (str.size() > static_cast<size_t>((std::numeric_limits<int>::max)()) - 1) {
        throw_spdlog_ex("UTF-8 string is too big to be converted to UTF-16");
    }

    int str_size = static_cast<int>(str.size());
    if (str_size == 0) {
        target.resize(0);
        return;
    }

    // find the size to allocate for the result buffer
<<<<<<< HEAD
    int result_size = ::MultiByteToWideChar(CP_UTF8, MB_ERR_INVALID_CHARS, str.data(), str_size, NULL, 0);
=======
    int result_size =
        ::MultiByteToWideChar(CP_UTF8, 0, str.data(), str_size, NULL, 0);
>>>>>>> 3b7dbd34

    if (result_size > 0) {
        target.resize(result_size);
<<<<<<< HEAD
        result_size = ::MultiByteToWideChar(CP_UTF8, MB_ERR_INVALID_CHARS, str.data(), str_size, target.data(), result_size);
        if (result_size > 0)
        {
=======
        result_size = ::MultiByteToWideChar(CP_UTF8, 0, str.data(), str_size, target.data(),
                                            result_size);
        if (result_size > 0) {
>>>>>>> 3b7dbd34
            assert(result_size == target.size());
            return;
        }
    }

    throw_spdlog_ex(
        fmt_lib::format("MultiByteToWideChar failed. Last error: {}", ::GetLastError()));
}
#endif  // (defined(SPDLOG_WCHAR_TO_UTF8_SUPPORT) || defined(SPDLOG_WCHAR_FILENAMES)) &&
        // defined(_WIN32)

// return true on success
static SPDLOG_INLINE bool mkdir_(const filename_t &path) {
#ifdef _WIN32
    #ifdef SPDLOG_WCHAR_FILENAMES
    return ::_wmkdir(path.c_str()) == 0;
    #else
    return ::_mkdir(path.c_str()) == 0;
    #endif
#else
    return ::mkdir(path.c_str(), mode_t(0755)) == 0;
#endif
}

// create the given directory - and all directories leading to it
// return true on success or if the directory already exists
SPDLOG_INLINE bool create_dir(const filename_t &path) {
    if (path_exists(path)) {
        return true;
    }

    if (path.empty()) {
        return false;
    }

    size_t search_offset = 0;
    do {
        auto token_pos = path.find_first_of(folder_seps_filename, search_offset);
        // treat the entire path as a folder if no folder separator not found
        if (token_pos == filename_t::npos) {
            token_pos = path.size();
        }

        auto subdir = path.substr(0, token_pos);
#ifdef _WIN32
        // if subdir is just a drive letter, add a slash e.g. "c:"=>"c:\",
        // otherwise path_exists(subdir) returns false (issue #3079)
        const bool is_drive = subdir.length() == 2 && subdir[1] == ':';
        if (is_drive) {
            subdir += '\\';
            token_pos++;
        }
#endif

        if (!subdir.empty() && !path_exists(subdir) && !mkdir_(subdir)) {
            return false;  // return error if failed creating dir
        }
        search_offset = token_pos + 1;
    } while (search_offset < path.size());

    return true;
}

// Return directory name from given path or empty string
// "abc/file" => "abc"
// "abc/" => "abc"
// "abc" => ""
// "abc///" => "abc//"
SPDLOG_INLINE filename_t dir_name(const filename_t &path) {
    auto pos = path.find_last_of(folder_seps_filename);
    return pos != filename_t::npos ? path.substr(0, pos) : filename_t{};
}

std::string SPDLOG_INLINE getenv(const char *field) {
#if defined(_MSC_VER)
    #if defined(__cplusplus_winrt)
    return std::string{};  // not supported under uwp
    #else
    size_t len = 0;
    char buf[128];
    bool ok = ::getenv_s(&len, buf, sizeof(buf), field) == 0;
    return ok ? buf : std::string{};
    #endif
#else  // revert to getenv
    char *buf = ::getenv(field);
    return buf ? buf : std::string{};
#endif
}

// Do fsync by FILE handlerpointer
// Return true on success
<<<<<<< HEAD
SPDLOG_INLINE bool fsync(FILE *fp)
{
=======
SPDLOG_INLINE bool fsync(FILE *fp) {
>>>>>>> 3b7dbd34
#ifdef _WIN32
    return FlushFileBuffers(reinterpret_cast<HANDLE>(_get_osfhandle(_fileno(fp)))) != 0;
#else
    return ::fsync(fileno(fp)) == 0;
#endif
}

<<<<<<< HEAD
} // namespace os
} // namespace details
} // namespace spdlog
=======
// Do non-locking fwrite if possible by the os or use the regular locking fwrite
// Return true on success.
SPDLOG_INLINE bool fwrite_bytes(const void *ptr, const size_t n_bytes, FILE *fp) {
    #if defined(_WIN32) && defined(SPDLOG_FWRITE_UNLOCKED)
    return _fwrite_nolock(ptr, 1, n_bytes, fp) == n_bytes;
    #elif defined(SPDLOG_FWRITE_UNLOCKED)
    return ::fwrite_unlocked(ptr, 1, n_bytes, fp) == n_bytes;
    #else
    return std::fwrite(ptr, 1, n_bytes, fp) == n_bytes;
    #endif
}

}  // namespace os
}  // namespace details
}  // namespace spdlog
>>>>>>> 3b7dbd34
<|MERGE_RESOLUTION|>--- conflicted
+++ resolved
@@ -27,30 +27,16 @@
     #include <io.h>       // for _get_osfhandle, _isatty, _fileno
     #include <process.h>  // for _get_pid
 
-<<<<<<< HEAD
-#    include <io.h>      // for _get_osfhandle, _isatty, _fileno
-#    include <process.h> // for _get_pid
-#    include <spdlog/details/windows_include.h>
-#    include <fileapi.h> // for FlushFileBuffers
-=======
     #ifdef __MINGW32__
         #include <share.h>
     #endif
->>>>>>> 3b7dbd34
 
     #if defined(SPDLOG_WCHAR_TO_UTF8_SUPPORT) || defined(SPDLOG_WCHAR_FILENAMES)
         #include <cassert>
         #include <limits>
     #endif
 
-<<<<<<< HEAD
-#    if defined(SPDLOG_WCHAR_TO_UTF8_SUPPORT) || defined(SPDLOG_WCHAR_FILENAMES)
-#        include <limits>
-#        include <cassert>
-#    endif
-=======
     #include <direct.h>  // for _mkdir/_wmkdir
->>>>>>> 3b7dbd34
 
 #else  // unix
 
@@ -79,17 +65,8 @@
     #include <AvailabilityMacros.h>
 #endif
 
-<<<<<<< HEAD
-#if defined __APPLE__
-#    include <AvailabilityMacros.h>
-#endif
-
-#ifndef __has_feature          // Clang - feature checking macros.
-#    define __has_feature(x) 0 // Compatibility with non-clang compilers.
-=======
 #ifndef __has_feature           // Clang - feature checking macros.
     #define __has_feature(x) 0  // Compatibility with non-clang compilers.
->>>>>>> 3b7dbd34
 #endif
 
 namespace spdlog {
@@ -244,16 +221,10 @@
     int fd = fileno(f);
     #else
     int fd = ::fileno(f);
-<<<<<<< HEAD
-#    endif
-// 64 bits(but not in osx, linux/musl or cygwin, where fstat64 is deprecated)
-#    if ((defined(__linux__) && defined(__GLIBC__)) || defined(__sun) || defined(_AIX)) && (defined(__LP64__) || defined(_LP64))
-=======
     #endif
     // 64 bits(but not in osx, linux/musl or cygwin, where fstat64 is deprecated)
     #if ((defined(__linux__) && defined(__GLIBC__)) || defined(__sun) || defined(_AIX)) && \
         (defined(__LP64__) || defined(_LP64))
->>>>>>> 3b7dbd34
     struct stat64 st;
     if (::fstat64(fd, &st) == 0) {
         return static_cast<size_t>(st.st_size);
@@ -294,15 +265,10 @@
     return offset;
 #else
 
-<<<<<<< HEAD
-#    if defined(sun) || defined(__sun) || defined(_AIX) || (defined(__NEWLIB__) && !defined(__TM_GMTOFF)) ||                               \
-        (!defined(_BSD_SOURCE) && !defined(_GNU_SOURCE))
-=======
     #if defined(sun) || defined(__sun) || defined(_AIX) || \
         (defined(__NEWLIB__) && !defined(__TM_GMTOFF)) ||  \
         (!defined(__APPLE__) && !defined(_BSD_SOURCE) && !defined(_GNU_SOURCE) && \
             (!defined(_POSIX_VERSION) || (_POSIX_VERSION < 202405L)))
->>>>>>> 3b7dbd34
     // 'tm_gmtoff' field is BSD extension and it's missing on SunOS/Solaris
     struct helper {
         static long int calculate_gmt_offset(const std::tm &localtm = details::os::localtime(),
@@ -367,24 +333,6 @@
     return static_cast<size_t>(::thr_self());
 #elif __APPLE__
     uint64_t tid;
-<<<<<<< HEAD
-    // There is no pthread_threadid_np prior to 10.6, and it is not supported on any PPC,
-    // including 10.6.8 Rosetta. __POWERPC__ is Apple-specific define encompassing ppc and ppc64.
-#    if (MAC_OS_X_VERSION_MAX_ALLOWED < 1060) || defined(__POWERPC__)
-    tid = pthread_mach_thread_np(pthread_self());
-#    elif MAC_OS_X_VERSION_MIN_REQUIRED < 1060
-    if (&pthread_threadid_np)
-    {
-        pthread_threadid_np(nullptr, &tid);
-    }
-    else
-    {
-        tid = pthread_mach_thread_np(pthread_self());
-    }
-#    else
-    pthread_threadid_np(nullptr, &tid);
-#    endif
-=======
     // There is no pthread_threadid_np prior to Mac OS X 10.6, and it is not supported on any PPC,
     // including 10.6.8 Rosetta. __POWERPC__ is Apple-specific define encompassing ppc and ppc64.
     #ifdef MAC_OS_X_VERSION_MAX_ALLOWED
@@ -404,7 +352,6 @@
     #else
     pthread_threadid_np(nullptr, &tid);
     #endif
->>>>>>> 3b7dbd34
     return static_cast<size_t>(tid);
 #else  // Default to standard C++11 (other Unix)
     return static_cast<size_t>(std::hash<std::thread::id>()(std::this_thread::get_id()));
@@ -536,24 +483,14 @@
     }
 
     // find the size to allocate for the result buffer
-<<<<<<< HEAD
-    int result_size = ::MultiByteToWideChar(CP_UTF8, MB_ERR_INVALID_CHARS, str.data(), str_size, NULL, 0);
-=======
     int result_size =
         ::MultiByteToWideChar(CP_UTF8, 0, str.data(), str_size, NULL, 0);
->>>>>>> 3b7dbd34
 
     if (result_size > 0) {
         target.resize(result_size);
-<<<<<<< HEAD
-        result_size = ::MultiByteToWideChar(CP_UTF8, MB_ERR_INVALID_CHARS, str.data(), str_size, target.data(), result_size);
-        if (result_size > 0)
-        {
-=======
         result_size = ::MultiByteToWideChar(CP_UTF8, 0, str.data(), str_size, target.data(),
                                             result_size);
         if (result_size > 0) {
->>>>>>> 3b7dbd34
             assert(result_size == target.size());
             return;
         }
@@ -645,12 +582,7 @@
 
 // Do fsync by FILE handlerpointer
 // Return true on success
-<<<<<<< HEAD
-SPDLOG_INLINE bool fsync(FILE *fp)
-{
-=======
 SPDLOG_INLINE bool fsync(FILE *fp) {
->>>>>>> 3b7dbd34
 #ifdef _WIN32
     return FlushFileBuffers(reinterpret_cast<HANDLE>(_get_osfhandle(_fileno(fp)))) != 0;
 #else
@@ -658,11 +590,6 @@
 #endif
 }
 
-<<<<<<< HEAD
-} // namespace os
-} // namespace details
-} // namespace spdlog
-=======
 // Do non-locking fwrite if possible by the os or use the regular locking fwrite
 // Return true on success.
 SPDLOG_INLINE bool fwrite_bytes(const void *ptr, const size_t n_bytes, FILE *fp) {
@@ -677,5 +604,4 @@
 
 }  // namespace os
 }  // namespace details
-}  // namespace spdlog
->>>>>>> 3b7dbd34
+}  // namespace spdlog