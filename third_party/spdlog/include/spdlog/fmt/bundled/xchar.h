--- conflicted
+++ resolved
@@ -10,8 +10,6 @@
 
 #include "color.h"
 #include "format.h"
-<<<<<<< HEAD
-=======
 #include "ostream.h"
 #include "ranges.h"
 
@@ -21,14 +19,11 @@
 #    include <locale>
 #  endif
 #endif
->>>>>>> 3b7dbd34
 
 FMT_BEGIN_NAMESPACE
 namespace detail {
 template <typename T>
 using is_exotic_char = bool_constant<!std::is_same<T, char>::value>;
-<<<<<<< HEAD
-=======
 
 template <typename S, typename = void> struct format_string_char {};
 
@@ -58,7 +53,6 @@
   return value.visit(loc_writer<wchar_t>{out, specs, separator, grouping, {}});
 #endif
   return false;
->>>>>>> 3b7dbd34
 }
 
 FMT_BEGIN_EXPORT
@@ -69,17 +63,6 @@
 using wformat_args = basic_format_args<wformat_context>;
 using wmemory_buffer = basic_memory_buffer<wchar_t>;
 
-<<<<<<< HEAD
-#if FMT_GCC_VERSION && FMT_GCC_VERSION < 409
-// Workaround broken conversion on older gcc.
-template <typename... Args> using wformat_string = wstring_view;
-inline auto runtime(wstring_view s) -> wstring_view { return s; }
-#else
-template <typename... Args>
-using wformat_string = basic_format_string<wchar_t, type_identity_t<Args>...>;
-inline auto runtime(wstring_view s) -> basic_runtime<wchar_t> { return {{s}}; }
-#endif
-=======
 template <typename Char, typename... T> struct basic_fstring {
  private:
   basic_string_view<Char> str_;
@@ -126,7 +109,6 @@
 inline auto runtime(wstring_view s) -> runtime_format_string<wchar_t> {
   return {{s}};
 }
->>>>>>> 3b7dbd34
 
 template <> struct is_char<wchar_t> : std::true_type {};
 template <> struct is_char<char16_t> : std::true_type {};
@@ -237,13 +219,8 @@
 auto vformat_to(OutputIt out, const S& fmt,
                 typename detail::vformat_args<Char>::type args) -> OutputIt {
   auto&& buf = detail::get_buffer<Char>(out);
-<<<<<<< HEAD
-  detail::vformat_to(buf, detail::to_string_view(format_str), args);
-  return detail::get_iterator(buf);
-=======
   detail::vformat_to(buf, detail::to_string_view(fmt), args);
   return detail::get_iterator(buf, out);
->>>>>>> 3b7dbd34
 }
 
 template <typename OutputIt, typename S, typename... T,
@@ -334,11 +311,6 @@
   return vprint(wstring_view(fmt), fmt::make_wformat_args(args...));
 }
 
-<<<<<<< HEAD
-/**
-  Converts *value* to ``std::wstring`` using the default format for type *T*.
- */
-=======
 template <typename... T>
 void println(std::FILE* f, wformat_string<T...> fmt, T&&... args) {
   return print(f, L"{}\n", fmt::format(fmt, std::forward<T>(args)...));
@@ -390,7 +362,6 @@
 }
 
 /// Converts `value` to `std::wstring` using the default format for type `T`.
->>>>>>> 3b7dbd34
 template <typename T> inline auto to_wstring(const T& value) -> std::wstring {
   return format(FMT_STRING(L"{}"), value);
 }
