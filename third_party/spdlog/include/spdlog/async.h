--- conflicted
+++ resolved
@@ -31,19 +31,10 @@
 // async logger factory - creates async loggers backed with thread pool.
 // if a global thread pool doesn't already exist, create it with default queue
 // size of 8192 items and single thread.
-<<<<<<< HEAD
-template<async_overflow_policy OverflowPolicy = async_overflow_policy::block>
-struct async_factory_impl
-{
-    template<typename Sink, typename... SinkArgs>
-    static std::shared_ptr<async_logger> create(std::string logger_name, SinkArgs &&...args)
-    {
-=======
 template <async_overflow_policy OverflowPolicy = async_overflow_policy::block>
 struct async_factory_impl {
     template <typename Sink, typename... SinkArgs>
     static std::shared_ptr<async_logger> create(std::string logger_name, SinkArgs &&...args) {
->>>>>>> 3b7dbd34
         auto &registry_inst = details::registry::instance();
 
         // create global thread pool if not already exists..
@@ -67,18 +58,6 @@
 using async_factory = async_factory_impl<async_overflow_policy::block>;
 using async_factory_nonblock = async_factory_impl<async_overflow_policy::overrun_oldest>;
 
-<<<<<<< HEAD
-template<typename Sink, typename... SinkArgs>
-inline std::shared_ptr<spdlog::logger> create_async(std::string logger_name, SinkArgs &&...sink_args)
-{
-    return async_factory::create<Sink>(std::move(logger_name), std::forward<SinkArgs>(sink_args)...);
-}
-
-template<typename Sink, typename... SinkArgs>
-inline std::shared_ptr<spdlog::logger> create_async_nb(std::string logger_name, SinkArgs &&...sink_args)
-{
-    return async_factory_nonblock::create<Sink>(std::move(logger_name), std::forward<SinkArgs>(sink_args)...);
-=======
 template <typename Sink, typename... SinkArgs>
 inline std::shared_ptr<spdlog::logger> create_async(std::string logger_name,
                                                     SinkArgs &&...sink_args) {
@@ -91,7 +70,6 @@
                                                        SinkArgs &&...sink_args) {
     return async_factory_nonblock::create<Sink>(std::move(logger_name),
                                                 std::forward<SinkArgs>(sink_args)...);
->>>>>>> 3b7dbd34
 }
 
 // set global thread pool.
