// Copyright(c) 2015-present, Gabi Melman & spdlog contributors.
// Distributed under the MIT License (http://opensource.org/licenses/MIT)

#pragma once

#define WIN32_LEAN_AND_MEAN
// tcp client helper
#include <spdlog/common.h>
#include <spdlog/details/os.h>

#include <stdio.h>
#include <stdlib.h>
#include <string>
#include <windows.h>
#include <winsock2.h>
#include <ws2tcpip.h>

#pragma comment(lib, "Ws2_32.lib")
#pragma comment(lib, "Mswsock.lib")
#pragma comment(lib, "AdvApi32.lib")

namespace spdlog {
namespace details {
class tcp_client {
    SOCKET socket_ = INVALID_SOCKET;

    static void init_winsock_() {
        WSADATA wsaData;
        auto rv = WSAStartup(MAKEWORD(2, 2), &wsaData);
        if (rv != 0) {
            throw_winsock_error_("WSAStartup failed", ::WSAGetLastError());
        }
    }

    static void throw_winsock_error_(const std::string &msg, int last_error) {
        char buf[512];
        ::FormatMessageA(FORMAT_MESSAGE_FROM_SYSTEM | FORMAT_MESSAGE_IGNORE_INSERTS, NULL,
                         last_error, MAKELANGID(LANG_NEUTRAL, SUBLANG_DEFAULT), buf,
                         (sizeof(buf) / sizeof(char)), NULL);

        throw_spdlog_ex(fmt_lib::format("tcp_sink - {}: {}", msg, buf));
    }

public:
    tcp_client() { init_winsock_(); }

    ~tcp_client() {
        close();
        ::WSACleanup();
    }

    bool is_connected() const { return socket_ != INVALID_SOCKET; }

    void close() {
        ::closesocket(socket_);
        socket_ = INVALID_SOCKET;
    }

    SOCKET fd() const { return socket_; }

    // try to connect or throw on failure
    void connect(const std::string &host, int port) {
        if (is_connected()) {
            close();
        }
        struct addrinfo hints {};
        ZeroMemory(&hints, sizeof(hints));

<<<<<<< HEAD
        hints.ai_family = AF_UNSPEC;     // To work with IPv4, IPv6, and so on
        hints.ai_socktype = SOCK_STREAM; // TCP
        hints.ai_flags = AI_NUMERICSERV; // port passed as as numeric value
=======
        hints.ai_family = AF_UNSPEC;      // To work with IPv4, IPv6, and so on
        hints.ai_socktype = SOCK_STREAM;  // TCP
        hints.ai_flags = AI_NUMERICSERV;  // port passed as as numeric value
>>>>>>> 3b7dbd34
        hints.ai_protocol = 0;

        auto port_str = std::to_string(port);
        struct addrinfo *addrinfo_result;
        auto rv = ::getaddrinfo(host.c_str(), port_str.c_str(), &hints, &addrinfo_result);
        int last_error = 0;
        if (rv != 0) {
            last_error = ::WSAGetLastError();
            WSACleanup();
            throw_winsock_error_("getaddrinfo failed", last_error);
        }

        // Try each address until we successfully connect(2).

        for (auto *rp = addrinfo_result; rp != nullptr; rp = rp->ai_next) {
            socket_ = socket(rp->ai_family, rp->ai_socktype, rp->ai_protocol);
            if (socket_ == INVALID_SOCKET) {
                last_error = ::WSAGetLastError();
                WSACleanup();
                continue;
            }
            if (::connect(socket_, rp->ai_addr, (int)rp->ai_addrlen) == 0) {
                break;
            } else {
                last_error = ::WSAGetLastError();
                close();
            }
        }
        ::freeaddrinfo(addrinfo_result);
        if (socket_ == INVALID_SOCKET) {
            WSACleanup();
            throw_winsock_error_("connect failed", last_error);
        }

        // set TCP_NODELAY
        int enable_flag = 1;
        ::setsockopt(socket_, IPPROTO_TCP, TCP_NODELAY, reinterpret_cast<char *>(&enable_flag),
                     sizeof(enable_flag));
    }

    // Send exactly n_bytes of the given data.
    // On error close the connection and throw.
    void send(const char *data, size_t n_bytes) {
        size_t bytes_sent = 0;
        while (bytes_sent < n_bytes) {
            const int send_flags = 0;
            auto write_result =
                ::send(socket_, data + bytes_sent, (int)(n_bytes - bytes_sent), send_flags);
            if (write_result == SOCKET_ERROR) {
                int last_error = ::WSAGetLastError();
                close();
                throw_winsock_error_("send failed", last_error);
            }

            if (write_result == 0)  // (probably should not happen but in any case..)
            {
                break;
            }
            bytes_sent += static_cast<size_t>(write_result);
        }
    }
};
}  // namespace details
}  // namespace spdlog<|MERGE_RESOLUTION|>--- conflicted
+++ resolved
@@ -66,15 +66,9 @@
         struct addrinfo hints {};
         ZeroMemory(&hints, sizeof(hints));
 
-<<<<<<< HEAD
-        hints.ai_family = AF_UNSPEC;     // To work with IPv4, IPv6, and so on
-        hints.ai_socktype = SOCK_STREAM; // TCP
-        hints.ai_flags = AI_NUMERICSERV; // port passed as as numeric value
-=======
         hints.ai_family = AF_UNSPEC;      // To work with IPv4, IPv6, and so on
         hints.ai_socktype = SOCK_STREAM;  // TCP
         hints.ai_flags = AI_NUMERICSERV;  // port passed as as numeric value
->>>>>>> 3b7dbd34
         hints.ai_protocol = 0;
 
         auto port_str = std::to_string(port);
