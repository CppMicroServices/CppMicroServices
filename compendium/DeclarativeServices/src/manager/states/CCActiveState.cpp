--- conflicted
+++ resolved
@@ -52,18 +52,7 @@
         }
       });
       std::lock_guard<std::mutex> lock(oneAtATimeMutex);
-<<<<<<< HEAD
-      // Make sure the state didn't change while we were waiting
-      auto currentState = mgr.GetState();
-      if (currentState->GetValue() !=
-          service::component::runtime::dto::ComponentState::ACTIVE) {
-        logger->Log(cppmicroservices::logservice::SeverityLevel::LOG_WARNING,
-                    "Activate failed. Component no longer in Active State.");
-        return nullptr;
-      }
-=======
 
->>>>>>> b088a4f1
       // no state change, already in active state. create and return a ComponentInstance object
       // This could throw; a scope guard is put in place to call latch.CountDown().
       instance = mgr.CreateAndActivateComponentInstance(clientBundle);
