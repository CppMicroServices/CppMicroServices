--- conflicted
+++ resolved
@@ -76,31 +76,15 @@
     }
 }
 
-<<<<<<< HEAD
-SPDLOG_INLINE void file_helper::sync()
-{
-    if (!os::fsync(fd_))
-    {
-=======
 SPDLOG_INLINE void file_helper::sync() {
     if (!os::fsync(fd_)) {
->>>>>>> 3b7dbd34
         throw_spdlog_ex("Failed to fsync file " + os::filename_to_str(filename_), errno);
     }
 }
 
-<<<<<<< HEAD
-SPDLOG_INLINE void file_helper::close()
-{
-    if (fd_ != nullptr)
-    {
-        if (event_handlers_.before_close)
-        {
-=======
 SPDLOG_INLINE void file_helper::close() {
     if (fd_ != nullptr) {
         if (event_handlers_.before_close) {
->>>>>>> 3b7dbd34
             event_handlers_.before_close(filename_, fd_);
         }
 
