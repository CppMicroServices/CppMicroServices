// Copyright(c) 2015-present, Gabi Melman & spdlog contributors.
// Distributed under the MIT License (http://opensource.org/licenses/MIT)

#pragma once

#ifndef SPDLOG_HEADER_ONLY
    #include <spdlog/sinks/ansicolor_sink.h>
#endif

#include <spdlog/details/os.h>
#include <spdlog/pattern_formatter.h>

namespace spdlog {
namespace sinks {

template <typename ConsoleMutex>
SPDLOG_INLINE ansicolor_sink<ConsoleMutex>::ansicolor_sink(FILE *target_file, color_mode mode)
    : target_file_(target_file),
      mutex_(ConsoleMutex::mutex()),
      formatter_(details::make_unique<spdlog::pattern_formatter>())

{
<<<<<<< HEAD
    set_color_mode(mode);
=======
    set_color_mode_(mode);
>>>>>>> 3b7dbd34
    colors_.at(level::trace) = to_string_(white);
    colors_.at(level::debug) = to_string_(cyan);
    colors_.at(level::info) = to_string_(green);
    colors_.at(level::warn) = to_string_(yellow_bold);
    colors_.at(level::err) = to_string_(red_bold);
    colors_.at(level::critical) = to_string_(bold_on_red);
    colors_.at(level::off) = to_string_(reset);
}

template <typename ConsoleMutex>
SPDLOG_INLINE void ansicolor_sink<ConsoleMutex>::set_color(level::level_enum color_level,
                                                           string_view_t color) {
    std::lock_guard<mutex_t> lock(mutex_);
    colors_.at(static_cast<size_t>(color_level)) = to_string_(color);
}

template <typename ConsoleMutex>
SPDLOG_INLINE void ansicolor_sink<ConsoleMutex>::log(const details::log_msg &msg) {
    // Wrap the originally formatted message in color codes.
    // If color is not supported in the terminal, log as is instead.
    std::lock_guard<mutex_t> lock(mutex_);
    msg.color_range_start = 0;
    msg.color_range_end = 0;
    memory_buf_t formatted;
    formatter_->format(msg, formatted);
    if (should_do_colors_ && msg.color_range_end > msg.color_range_start) {
        // before color range
        print_range_(formatted, 0, msg.color_range_start);
        // in color range
        print_ccode_(colors_.at(static_cast<size_t>(msg.level)));
        print_range_(formatted, msg.color_range_start, msg.color_range_end);
        print_ccode_(reset);
        // after color range
        print_range_(formatted, msg.color_range_end, formatted.size());
    } else  // no color
    {
        print_range_(formatted, 0, formatted.size());
    }
    fflush(target_file_);
}

template <typename ConsoleMutex>
SPDLOG_INLINE void ansicolor_sink<ConsoleMutex>::flush() {
    std::lock_guard<mutex_t> lock(mutex_);
    fflush(target_file_);
}

template <typename ConsoleMutex>
SPDLOG_INLINE void ansicolor_sink<ConsoleMutex>::set_pattern(const std::string &pattern) {
    std::lock_guard<mutex_t> lock(mutex_);
    formatter_ = std::unique_ptr<spdlog::formatter>(new pattern_formatter(pattern));
}

template <typename ConsoleMutex>
SPDLOG_INLINE void ansicolor_sink<ConsoleMutex>::set_formatter(
    std::unique_ptr<spdlog::formatter> sink_formatter) {
    std::lock_guard<mutex_t> lock(mutex_);
    formatter_ = std::move(sink_formatter);
}

template <typename ConsoleMutex>
SPDLOG_INLINE bool ansicolor_sink<ConsoleMutex>::should_color() const {
    return should_do_colors_;
}

template <typename ConsoleMutex>
SPDLOG_INLINE void ansicolor_sink<ConsoleMutex>::set_color_mode(color_mode mode) {
    std::lock_guard<mutex_t> lock(mutex_);
    set_color_mode_(mode);
}

template <typename ConsoleMutex>
SPDLOG_INLINE void ansicolor_sink<ConsoleMutex>::set_color_mode_(color_mode mode) {
    switch (mode) {
        case color_mode::always:
            should_do_colors_ = true;
            return;
        case color_mode::automatic:
            should_do_colors_ =
                details::os::in_terminal(target_file_) && details::os::is_color_terminal();
            return;
        case color_mode::never:
            should_do_colors_ = false;
            return;
        default:
            should_do_colors_ = false;
    }
}

template <typename ConsoleMutex>
SPDLOG_INLINE void ansicolor_sink<ConsoleMutex>::print_ccode_(const string_view_t &color_code) const {
    details::os::fwrite_bytes(color_code.data(), color_code.size(), target_file_);
}

template <typename ConsoleMutex>
SPDLOG_INLINE void ansicolor_sink<ConsoleMutex>::print_range_(const memory_buf_t &formatted,
                                                              size_t start,
                                                              size_t end) const {
    details::os::fwrite_bytes(formatted.data() + start, end - start, target_file_);
}

template <typename ConsoleMutex>
SPDLOG_INLINE std::string ansicolor_sink<ConsoleMutex>::to_string_(const string_view_t &sv) {
    return std::string(sv.data(), sv.size());
}

// ansicolor_stdout_sink
template <typename ConsoleMutex>
SPDLOG_INLINE ansicolor_stdout_sink<ConsoleMutex>::ansicolor_stdout_sink(color_mode mode)
    : ansicolor_sink<ConsoleMutex>(stdout, mode) {}

// ansicolor_stderr_sink
template <typename ConsoleMutex>
SPDLOG_INLINE ansicolor_stderr_sink<ConsoleMutex>::ansicolor_stderr_sink(color_mode mode)
    : ansicolor_sink<ConsoleMutex>(stderr, mode) {}

}  // namespace sinks
}  // namespace spdlog<|MERGE_RESOLUTION|>--- conflicted
+++ resolved
@@ -20,11 +20,7 @@
       formatter_(details::make_unique<spdlog::pattern_formatter>())
 
 {
-<<<<<<< HEAD
-    set_color_mode(mode);
-=======
     set_color_mode_(mode);
->>>>>>> 3b7dbd34
     colors_.at(level::trace) = to_string_(white);
     colors_.at(level::debug) = to_string_(cyan);
     colors_.at(level::info) = to_string_(green);
