// Formatting library for C++ - experimental format string compilation
//
// Copyright (c) 2012 - present, Victor Zverovich and fmt contributors
// All rights reserved.
//
// For the license information refer to format.h.

#ifndef FMT_COMPILE_H_
#define FMT_COMPILE_H_

#ifndef FMT_MODULE
#  include <iterator>  // std::back_inserter
#endif

#include "format.h"

FMT_BEGIN_NAMESPACE

// A compile-time string which is compiled into fast formatting code.
FMT_EXPORT class compiled_string {};

template <typename S>
struct is_compiled_string : std::is_base_of<compiled_string, S> {};

namespace detail {

/**
 * Converts a string literal `s` into a format string that will be parsed at
 * compile time and converted into efficient formatting code. Requires C++17
 * `constexpr if` compiler support.
 *
 * **Example**:
 *
 *     // Converts 42 into std::string using the most efficient method and no
 *     // runtime format string processing.
 *     std::string s = fmt::format(FMT_COMPILE("{}"), 42);
 */
#if defined(__cpp_if_constexpr) && defined(__cpp_return_type_deduction)
#  define FMT_COMPILE(s) FMT_STRING_IMPL(s, fmt::compiled_string)
#else
#  define FMT_COMPILE(s) FMT_STRING(s)
#endif

template <typename T, typename... Tail>
auto first(const T& value, const Tail&...) -> const T& {
  return value;
}

#if defined(__cpp_if_constexpr) && defined(__cpp_return_type_deduction)
template <typename... Args> struct type_list {};

// Returns a reference to the argument at index N from [first, rest...].
template <int N, typename T, typename... Args>
constexpr const auto& get([[maybe_unused]] const T& first,
                          [[maybe_unused]] const Args&... rest) {
  static_assert(N < 1 + sizeof...(Args), "index is out of bounds");
  if constexpr (N == 0)
    return first;
  else
    return detail::get<N - 1>(rest...);
}

#  if FMT_USE_NONTYPE_TEMPLATE_ARGS
template <int N, typename T, typename... Args, typename Char>
constexpr auto get_arg_index_by_name(basic_string_view<Char> name) -> int {
  if constexpr (is_static_named_arg<T>()) {
    if (name == T::name) return N;
  }
  if constexpr (sizeof...(Args) > 0)
    return get_arg_index_by_name<N + 1, Args...>(name);
  (void)name;  // Workaround an MSVC bug about "unused" parameter.
  return -1;
}
#  endif

template <typename... Args, typename Char>
FMT_CONSTEXPR auto get_arg_index_by_name(basic_string_view<Char> name) -> int {
#  if FMT_USE_NONTYPE_TEMPLATE_ARGS
  if constexpr (sizeof...(Args) > 0)
    return get_arg_index_by_name<0, Args...>(name);
#  endif
  (void)name;
  return -1;
}

template <typename Char, typename... Args>
constexpr int get_arg_index_by_name(basic_string_view<Char> name,
                                    type_list<Args...>) {
  return get_arg_index_by_name<Args...>(name);
}

template <int N, typename> struct get_type_impl;

template <int N, typename... Args> struct get_type_impl<N, type_list<Args...>> {
  using type =
      remove_cvref_t<decltype(detail::get<N>(std::declval<Args>()...))>;
};

template <int N, typename T>
using get_type = typename get_type_impl<N, T>::type;

template <typename T> struct is_compiled_format : std::false_type {};

template <typename Char> struct text {
  basic_string_view<Char> data;
  using char_type = Char;

  template <typename OutputIt, typename... Args>
  constexpr OutputIt format(OutputIt out, const Args&...) const {
    return write<Char>(out, data);
  }
};

template <typename Char>
struct is_compiled_format<text<Char>> : std::true_type {};

template <typename Char>
constexpr text<Char> make_text(basic_string_view<Char> s, size_t pos,
                               size_t size) {
  return {{&s[pos], size}};
}

template <typename Char> struct code_unit {
  Char value;
  using char_type = Char;

  template <typename OutputIt, typename... Args>
  constexpr OutputIt format(OutputIt out, const Args&...) const {
    *out++ = value;
    return out;
  }
};

// This ensures that the argument type is convertible to `const T&`.
template <typename T, int N, typename... Args>
constexpr const T& get_arg_checked(const Args&... args) {
  const auto& arg = detail::get<N>(args...);
  if constexpr (detail::is_named_arg<remove_cvref_t<decltype(arg)>>()) {
    return arg.value;
  } else {
    return arg;
  }
}

template <typename Char>
struct is_compiled_format<code_unit<Char>> : std::true_type {};

// A replacement field that refers to argument N.
template <typename Char, typename T, int N> struct field {
  using char_type = Char;

  template <typename OutputIt, typename... Args>
  constexpr OutputIt format(OutputIt out, const Args&... args) const {
    const T& arg = get_arg_checked<T, N>(args...);
    if constexpr (std::is_convertible<T, basic_string_view<Char>>::value) {
      auto s = basic_string_view<Char>(arg);
      return copy<Char>(s.begin(), s.end(), out);
    } else {
      return write<Char>(out, arg);
    }
  }
};

template <typename Char, typename T, int N>
struct is_compiled_format<field<Char, T, N>> : std::true_type {};

// A replacement field that refers to argument with name.
template <typename Char> struct runtime_named_field {
  using char_type = Char;
  basic_string_view<Char> name;

  template <typename OutputIt, typename T>
  constexpr static bool try_format_argument(
      OutputIt& out,
      // [[maybe_unused]] due to unused-but-set-parameter warning in GCC 7,8,9
      [[maybe_unused]] basic_string_view<Char> arg_name, const T& arg) {
    if constexpr (is_named_arg<typename std::remove_cv<T>::type>::value) {
      if (arg_name == arg.name) {
        out = write<Char>(out, arg.value);
        return true;
      }
    }
    return false;
  }

  template <typename OutputIt, typename... Args>
  constexpr OutputIt format(OutputIt out, const Args&... args) const {
    bool found = (try_format_argument(out, name, args) || ...);
    if (!found) {
      FMT_THROW(format_error("argument with specified name is not found"));
    }
    return out;
  }
};

template <typename Char>
struct is_compiled_format<runtime_named_field<Char>> : std::true_type {};

// A replacement field that refers to argument N and has format specifiers.
template <typename Char, typename T, int N> struct spec_field {
  using char_type = Char;
  formatter<T, Char> fmt;

  template <typename OutputIt, typename... Args>
  constexpr FMT_INLINE OutputIt format(OutputIt out,
                                       const Args&... args) const {
    const auto& vargs =
        fmt::make_format_args<basic_format_context<OutputIt, Char>>(args...);
    basic_format_context<OutputIt, Char> ctx(out, vargs);
    return fmt.format(get_arg_checked<T, N>(args...), ctx);
  }
};

template <typename Char, typename T, int N>
struct is_compiled_format<spec_field<Char, T, N>> : std::true_type {};

template <typename L, typename R> struct concat {
  L lhs;
  R rhs;
  using char_type = typename L::char_type;

  template <typename OutputIt, typename... Args>
  constexpr OutputIt format(OutputIt out, const Args&... args) const {
    out = lhs.format(out, args...);
    return rhs.format(out, args...);
  }
};

template <typename L, typename R>
struct is_compiled_format<concat<L, R>> : std::true_type {};

template <typename L, typename R>
constexpr concat<L, R> make_concat(L lhs, R rhs) {
  return {lhs, rhs};
}

struct unknown_format {};

template <typename Char>
constexpr size_t parse_text(basic_string_view<Char> str, size_t pos) {
  for (size_t size = str.size(); pos != size; ++pos) {
    if (str[pos] == '{' || str[pos] == '}') break;
  }
  return pos;
}

template <typename Args, size_t POS, int ID, typename S>
constexpr auto compile_format_string(S fmt);

template <typename Args, size_t POS, int ID, typename T, typename S>
constexpr auto parse_tail(T head, S fmt) {
  if constexpr (POS != basic_string_view<typename S::char_type>(fmt).size()) {
    constexpr auto tail = compile_format_string<Args, POS, ID>(fmt);
    if constexpr (std::is_same<remove_cvref_t<decltype(tail)>,
                               unknown_format>())
      return tail;
    else
      return make_concat(head, tail);
  } else {
    return head;
  }
}

template <typename T, typename Char> struct parse_specs_result {
  formatter<T, Char> fmt;
  size_t end;
  int next_arg_id;
};

enum { manual_indexing_id = -1 };

template <typename T, typename Char>
constexpr parse_specs_result<T, Char> parse_specs(basic_string_view<Char> str,
                                                  size_t pos, int next_arg_id) {
  str.remove_prefix(pos);
  auto ctx = compile_parse_context<Char>(str, max_value<int>(), nullptr, {},
                                         next_arg_id);
  auto f = formatter<T, Char>();
  auto end = f.parse(ctx);
  return {f, pos + fmt::detail::to_unsigned(end - str.data()),
          next_arg_id == 0 ? manual_indexing_id : ctx.next_arg_id()};
}

template <typename Char> struct arg_id_handler {
  arg_id_kind kind;
  arg_ref<Char> arg_id;

  constexpr int operator()() {
    FMT_ASSERT(false, "handler cannot be used with automatic indexing");
    return 0;
  }
<<<<<<< HEAD
  constexpr int operator()(int id) {
    arg_id = arg_ref<Char>(id);
    return 0;
  }
  constexpr int operator()(basic_string_view<Char> id) {
=======
  constexpr int on_index(int id) {
    kind = arg_id_kind::index;
    arg_id = arg_ref<Char>(id);
    return 0;
  }
  constexpr int on_name(basic_string_view<Char> id) {
    kind = arg_id_kind::name;
>>>>>>> 3b7dbd34
    arg_id = arg_ref<Char>(id);
    return 0;
  }

  constexpr void on_error(const char* message) {
    FMT_THROW(format_error(message));
  }
};

template <typename Char> struct parse_arg_id_result {
  arg_id_kind kind;
  arg_ref<Char> arg_id;
  const Char* arg_id_end;
};

template <int ID, typename Char>
constexpr auto parse_arg_id(const Char* begin, const Char* end) {
  auto handler = arg_id_handler<Char>{arg_id_kind::none, arg_ref<Char>{}};
  auto arg_id_end = parse_arg_id(begin, end, handler);
  return parse_arg_id_result<Char>{handler.kind, handler.arg_id, arg_id_end};
}

template <typename T, typename Enable = void> struct field_type {
  using type = remove_cvref_t<T>;
};

template <typename T>
struct field_type<T, enable_if_t<detail::is_named_arg<T>::value>> {
  using type = remove_cvref_t<decltype(T::value)>;
};

template <typename T, typename Args, size_t END_POS, int ARG_INDEX, int NEXT_ID,
          typename S>
constexpr auto parse_replacement_field_then_tail(S fmt) {
  using char_type = typename S::char_type;
  constexpr auto str = basic_string_view<char_type>(fmt);
  constexpr char_type c = END_POS != str.size() ? str[END_POS] : char_type();
  if constexpr (c == '}') {
    return parse_tail<Args, END_POS + 1, NEXT_ID>(
        field<char_type, typename field_type<T>::type, ARG_INDEX>(), fmt);
  } else if constexpr (c != ':') {
    FMT_THROW(format_error("expected ':'"));
  } else {
    constexpr auto result = parse_specs<typename field_type<T>::type>(
        str, END_POS + 1, NEXT_ID == manual_indexing_id ? 0 : NEXT_ID);
    if constexpr (result.end >= str.size() || str[result.end] != '}') {
      FMT_THROW(format_error("expected '}'"));
      return 0;
    } else {
      return parse_tail<Args, result.end + 1, result.next_arg_id>(
          spec_field<char_type, typename field_type<T>::type, ARG_INDEX>{
              result.fmt},
          fmt);
    }
  }
}

// Compiles a non-empty format string and returns the compiled representation
// or unknown_format() on unrecognized input.
template <typename Args, size_t POS, int ID, typename S>
constexpr auto compile_format_string(S fmt) {
  using char_type = typename S::char_type;
  constexpr auto str = basic_string_view<char_type>(fmt);
  if constexpr (str[POS] == '{') {
    if constexpr (POS + 1 == str.size())
      FMT_THROW(format_error("unmatched '{' in format string"));
    if constexpr (str[POS + 1] == '{') {
      return parse_tail<Args, POS + 2, ID>(make_text(str, POS, 1), fmt);
    } else if constexpr (str[POS + 1] == '}' || str[POS + 1] == ':') {
      static_assert(ID != manual_indexing_id,
                    "cannot switch from manual to automatic argument indexing");
      constexpr auto next_id =
          ID != manual_indexing_id ? ID + 1 : manual_indexing_id;
      return parse_replacement_field_then_tail<get_type<ID, Args>, Args,
                                               POS + 1, ID, next_id>(fmt);
    } else {
      constexpr auto arg_id_result =
          parse_arg_id<ID>(str.data() + POS + 1, str.data() + str.size());
      constexpr auto arg_id_end_pos = arg_id_result.arg_id_end - str.data();
      constexpr char_type c =
          arg_id_end_pos != str.size() ? str[arg_id_end_pos] : char_type();
      static_assert(c == '}' || c == ':', "missing '}' in format string");
      if constexpr (arg_id_result.kind == arg_id_kind::index) {
        static_assert(
            ID == manual_indexing_id || ID == 0,
            "cannot switch from automatic to manual argument indexing");
        constexpr auto arg_index = arg_id_result.arg_id.index;
        return parse_replacement_field_then_tail<get_type<arg_index, Args>,
                                                 Args, arg_id_end_pos,
                                                 arg_index, manual_indexing_id>(
            fmt);
      } else if constexpr (arg_id_result.kind == arg_id_kind::name) {
        constexpr auto arg_index =
            get_arg_index_by_name(arg_id_result.arg_id.name, Args{});
        if constexpr (arg_index >= 0) {
          constexpr auto next_id =
              ID != manual_indexing_id ? ID + 1 : manual_indexing_id;
          return parse_replacement_field_then_tail<
              decltype(get_type<arg_index, Args>::value), Args, arg_id_end_pos,
              arg_index, next_id>(fmt);
        } else if constexpr (c == '}') {
          return parse_tail<Args, arg_id_end_pos + 1, ID>(
              runtime_named_field<char_type>{arg_id_result.arg_id.name}, fmt);
        } else if constexpr (c == ':') {
          return unknown_format();  // no type info for specs parsing
        }
      }
    }
  } else if constexpr (str[POS] == '}') {
    if constexpr (POS + 1 == str.size())
      FMT_THROW(format_error("unmatched '}' in format string"));
    return parse_tail<Args, POS + 2, ID>(make_text(str, POS, 1), fmt);
  } else {
    constexpr auto end = parse_text(str, POS + 1);
    if constexpr (end - POS > 1) {
      return parse_tail<Args, end, ID>(make_text(str, POS, end - POS), fmt);
    } else {
      return parse_tail<Args, end, ID>(code_unit<char_type>{str[POS]}, fmt);
    }
  }
}

template <typename... Args, typename S,
          FMT_ENABLE_IF(is_compiled_string<S>::value)>
constexpr auto compile(S fmt) {
  constexpr auto str = basic_string_view<typename S::char_type>(fmt);
  if constexpr (str.size() == 0) {
    return detail::make_text(str, 0, 0);
  } else {
    constexpr auto result =
        detail::compile_format_string<detail::type_list<Args...>, 0, 0>(fmt);
    return result;
  }
}
#endif  // defined(__cpp_if_constexpr) && defined(__cpp_return_type_deduction)
}  // namespace detail

FMT_BEGIN_EXPORT

#if defined(__cpp_if_constexpr) && defined(__cpp_return_type_deduction)

template <typename CompiledFormat, typename... Args,
          typename Char = typename CompiledFormat::char_type,
          FMT_ENABLE_IF(detail::is_compiled_format<CompiledFormat>::value)>
FMT_INLINE std::basic_string<Char> format(const CompiledFormat& cf,
                                          const Args&... args) {
  auto s = std::basic_string<Char>();
  cf.format(std::back_inserter(s), args...);
  return s;
}

template <typename OutputIt, typename CompiledFormat, typename... Args,
          FMT_ENABLE_IF(detail::is_compiled_format<CompiledFormat>::value)>
constexpr FMT_INLINE OutputIt format_to(OutputIt out, const CompiledFormat& cf,
                                        const Args&... args) {
  return cf.format(out, args...);
}

template <typename S, typename... Args,
          FMT_ENABLE_IF(is_compiled_string<S>::value)>
FMT_INLINE std::basic_string<typename S::char_type> format(const S&,
                                                           Args&&... args) {
  if constexpr (std::is_same<typename S::char_type, char>::value) {
    constexpr auto str = basic_string_view<typename S::char_type>(S());
    if constexpr (str.size() == 2 && str[0] == '{' && str[1] == '}') {
      const auto& first = detail::first(args...);
      if constexpr (detail::is_named_arg<
                        remove_cvref_t<decltype(first)>>::value) {
        return fmt::to_string(first.value);
      } else {
        return fmt::to_string(first);
      }
    }
  }
  constexpr auto compiled = detail::compile<Args...>(S());
  if constexpr (std::is_same<remove_cvref_t<decltype(compiled)>,
                             detail::unknown_format>()) {
    return fmt::format(
        static_cast<basic_string_view<typename S::char_type>>(S()),
        std::forward<Args>(args)...);
  } else {
    return fmt::format(compiled, std::forward<Args>(args)...);
  }
}

template <typename OutputIt, typename S, typename... Args,
          FMT_ENABLE_IF(is_compiled_string<S>::value)>
FMT_CONSTEXPR OutputIt format_to(OutputIt out, const S&, Args&&... args) {
  constexpr auto compiled = detail::compile<Args...>(S());
  if constexpr (std::is_same<remove_cvref_t<decltype(compiled)>,
                             detail::unknown_format>()) {
    return fmt::format_to(
        out, static_cast<basic_string_view<typename S::char_type>>(S()),
        std::forward<Args>(args)...);
  } else {
    return fmt::format_to(out, compiled, std::forward<Args>(args)...);
  }
}
#endif

template <typename OutputIt, typename S, typename... Args,
          FMT_ENABLE_IF(is_compiled_string<S>::value)>
auto format_to_n(OutputIt out, size_t n, const S& fmt, Args&&... args)
    -> format_to_n_result<OutputIt> {
  using traits = detail::fixed_buffer_traits;
  auto buf = detail::iterator_buffer<OutputIt, char, traits>(out, n);
  fmt::format_to(std::back_inserter(buf), fmt, std::forward<Args>(args)...);
  return {buf.out(), buf.count()};
}

template <typename S, typename... Args,
          FMT_ENABLE_IF(is_compiled_string<S>::value)>
FMT_CONSTEXPR20 auto formatted_size(const S& fmt, const Args&... args)
    -> size_t {
  auto buf = detail::counting_buffer<>();
  fmt::format_to(appender(buf), fmt, args...);
  return buf.count();
}

template <typename S, typename... Args,
          FMT_ENABLE_IF(is_compiled_string<S>::value)>
void print(std::FILE* f, const S& fmt, const Args&... args) {
  auto buf = memory_buffer();
  fmt::format_to(appender(buf), fmt, args...);
  detail::print(f, {buf.data(), buf.size()});
}

template <typename S, typename... Args,
          FMT_ENABLE_IF(is_compiled_string<S>::value)>
void print(const S& fmt, const Args&... args) {
  print(stdout, fmt, args...);
}

#if FMT_USE_NONTYPE_TEMPLATE_ARGS
inline namespace literals {
template <detail::fixed_string Str> constexpr auto operator""_cf() {
  return FMT_COMPILE(Str.data);
}
}  // namespace literals
#endif

FMT_END_EXPORT
FMT_END_NAMESPACE

#endif  // FMT_COMPILE_H_<|MERGE_RESOLUTION|>--- conflicted
+++ resolved
@@ -289,13 +289,6 @@
     FMT_ASSERT(false, "handler cannot be used with automatic indexing");
     return 0;
   }
-<<<<<<< HEAD
-  constexpr int operator()(int id) {
-    arg_id = arg_ref<Char>(id);
-    return 0;
-  }
-  constexpr int operator()(basic_string_view<Char> id) {
-=======
   constexpr int on_index(int id) {
     kind = arg_id_kind::index;
     arg_id = arg_ref<Char>(id);
@@ -303,7 +296,6 @@
   }
   constexpr int on_name(basic_string_view<Char> id) {
     kind = arg_id_kind::name;
->>>>>>> 3b7dbd34
     arg_id = arg_ref<Char>(id);
     return 0;
   }
