/*=============================================================================

 Library: CppMicroServices

 Copyright (c) The CppMicroServices developers. See the COPYRIGHT
 file at the top-level directory of this distribution and at
 https://github.com/CppMicroServices/CppMicroServices/COPYRIGHT .

 Licensed under the Apache License, Version 2.0 (the "License");
 you may not use this file except in compliance with the License.
 You may obtain a copy of the License at

 http://www.apache.org/licenses/LICENSE-2.0

 Unless required by applicable law or agreed to in writing, software
 distributed under the License is distributed on an "AS IS" BASIS,
 WITHOUT WARRANTIES OR CONDITIONS OF ANY KIND, either express or implied.
 See the License for the specific language governing permissions and
 limitations under the License.

 =============================================================================*/

#ifndef CONFIGURATIONIMPL_HPP
#define CONFIGURATIONIMPL_HPP

#include <mutex>

#include "cppmicroservices/cm/Configuration.hpp"

#include "ConfigurationAdminPrivate.hpp"
#include "ConfigurationPrivate.hpp"

namespace cppmicroservices {
<<<<<<< HEAD
  namespace cmimpl {

    /**
     * This class implements the {@code cppmicroservices::service::cm::Configuration} interface.
     */
    class ConfigurationImpl final : public cppmicroservices::service::cm::Configuration, public ConfigurationPrivate
    {
    public:
      ConfigurationImpl(ConfigurationAdminPrivate* configAdminImpl,
                        std::string pid,
                        std::string factoryPid,
                        AnyMap properties);
      ~ConfigurationImpl() override = default;
      ConfigurationImpl(const ConfigurationImpl&) = delete;
      ConfigurationImpl& operator=(const ConfigurationImpl&) = delete;
      ConfigurationImpl(ConfigurationImpl&&) = delete;
      ConfigurationImpl& operator=(ConfigurationImpl&&) = delete;

      /**
       * Get the PID of this Configuration.
       *
       * See {@code Configuration#GetPid}
       */
      std::string GetPid() const override;

      /**
       * Get the Factory PID which is responsible for this Configuration.
       *
       * See {@code Configuration#GetFactoryPid}
       */
      std::string GetFactoryPid() const override;

      /**
       * Get the properties of this Configuration.
       *
       * See {@code Configuration#GetProperties}
       */
      AnyMap GetProperties() const override;

      /**
       * Update the properties of this Configuration.
       *
       * See {@code Configuration#Update}
       *
       */
      std::shared_future<void> Update(AnyMap properties) override;

      /**
       * Update the properties of this Configuration if they differ from the current properties.
       *
       * See {@code Configuration#UpdateIfDifferent}
       */
      std::pair<bool, std::shared_future<void>> UpdateIfDifferent(AnyMap properties) override;

      /**
       * Remove this Configuration from ConfigurationAdmin.
       *
       * See {@code Configuration#Remove}
       */
      std::shared_future<void> Remove() override;

      /**
       * Internal method used by {@code ConfigurationAdminImpl} to update the properties without triggering
       * the notification to the corresponding ManagedService / ManagedServiceFactory.
       *
       * See {@code ConfigurationPrivate#UpdateWithoutNotificationIfDifferent}
       */
      std::pair<bool, unsigned long> UpdateWithoutNotificationIfDifferent(AnyMap properties) override;

      /**
       * Internal method used by {@code ConfigurationAdminImpl} to Remove the Configuration without triggering
       * the notification to the corresponding ManagedService / ManagedServiceFactory.
       *
       * See {@code ConfigurationPrivate#RemoveWithoutNotificationIfChangeCountEquals}
       */
      bool RemoveWithoutNotificationIfChangeCountEquals(unsigned long expectedChangeCount) override;

      /**
       * Internal method used by {@code ConfigurationAdminImpl} to invalidate the Configuration.
       *
       * See {@code ConfigurationPrivate#Invalidate}
       */
      void Invalidate() override;

    private:
      std::mutex configAdminMutex;
      ConfigurationAdminPrivate* configAdminImpl;
      mutable std::mutex propertiesMutex;
      std::string pid;
      std::string factoryPid;
      AnyMap properties;
      unsigned long changeCount;
      bool removed;
    };
  } // cmimpl
=======
namespace cmimpl {

/**
 * This class implements the {@code cppmicroservices::service::cm::Configuration} interface.
 */
class ConfigurationImpl final
  : public cppmicroservices::service::cm::Configuration
  , public ConfigurationPrivate
{
public:
  ConfigurationImpl(ConfigurationAdminPrivate* configAdminImpl,
                    std::string pid,
                    std::string factoryPid,
                    AnyMap properties);
  ~ConfigurationImpl() override = default;
  ConfigurationImpl(const ConfigurationImpl&) = delete;
  ConfigurationImpl& operator=(const ConfigurationImpl&) = delete;
  ConfigurationImpl(ConfigurationImpl&&) = delete;
  ConfigurationImpl& operator=(ConfigurationImpl&&) = delete;

  /**
   * Get the PID of this Configuration.
   *
   * See {@code Configuration#GetPid}
   */
  std::string GetPid() const override;

  /**
   * Get the Factory PID which is responsible for this Configuration.
   *
   * See {@code Configuration#GetFactoryPid}
   */
  std::string GetFactoryPid() const override;

  /**
   * Get the properties of this Configuration.
   *
   * See {@code Configuration#GetProperties}
   */
  AnyMap GetProperties() const override;

  /**
   * Update the properties of this Configuration.
   *
   * See {@code Configuration#Update}
   */
  void Update(AnyMap properties) override;

  /**
   * Update the properties of this Configuration if they differ from the current properties.
   *
   * See {@code Configuration#UpdateIfDifferent}
   */
  bool UpdateIfDifferent(AnyMap properties) override;

  /**
   * Remove this Configuration from ConfigurationAdmin.
   *
   * See {@code Configuration#Remove}
   */
  void Remove() override;

  /**
   * Internal method used by {@code ConfigurationAdminImpl} to update the properties without triggering
   * the notification to the corresponding ManagedService / ManagedServiceFactory.
   *
   * See {@code ConfigurationPrivate#UpdateWithoutNotificationIfDifferent}
   */
  std::pair<bool, unsigned long> UpdateWithoutNotificationIfDifferent(
    AnyMap properties) override;

  /**
   * Internal method used by {@code ConfigurationAdminImpl} to Remove the Configuration without triggering
   * the notification to the corresponding ManagedService / ManagedServiceFactory.
   *
   * See {@code ConfigurationPrivate#RemoveWithoutNotificationIfChangeCountEquals}
   */
  bool RemoveWithoutNotificationIfChangeCountEquals(
    unsigned long expectedChangeCount) override;

  /**
   * Internal method used by {@code ConfigurationAdminImpl} to invalidate the Configuration.
   *
   * See {@code ConfigurationPrivate#Invalidate}
   */
  void Invalidate() override;

private:
  std::mutex configAdminMutex;
  ConfigurationAdminPrivate* configAdminImpl;
  mutable std::mutex propertiesMutex;
  std::string pid;
  std::string factoryPid;
  AnyMap properties;
  unsigned long changeCount;
  bool removed;
};
} // cmimpl
>>>>>>> 5be6d095
} // cppmicroservices

#endif // CONFIGURATIONIMPL_HPP<|MERGE_RESOLUTION|>--- conflicted
+++ resolved
@@ -31,103 +31,6 @@
 #include "ConfigurationPrivate.hpp"
 
 namespace cppmicroservices {
-<<<<<<< HEAD
-  namespace cmimpl {
-
-    /**
-     * This class implements the {@code cppmicroservices::service::cm::Configuration} interface.
-     */
-    class ConfigurationImpl final : public cppmicroservices::service::cm::Configuration, public ConfigurationPrivate
-    {
-    public:
-      ConfigurationImpl(ConfigurationAdminPrivate* configAdminImpl,
-                        std::string pid,
-                        std::string factoryPid,
-                        AnyMap properties);
-      ~ConfigurationImpl() override = default;
-      ConfigurationImpl(const ConfigurationImpl&) = delete;
-      ConfigurationImpl& operator=(const ConfigurationImpl&) = delete;
-      ConfigurationImpl(ConfigurationImpl&&) = delete;
-      ConfigurationImpl& operator=(ConfigurationImpl&&) = delete;
-
-      /**
-       * Get the PID of this Configuration.
-       *
-       * See {@code Configuration#GetPid}
-       */
-      std::string GetPid() const override;
-
-      /**
-       * Get the Factory PID which is responsible for this Configuration.
-       *
-       * See {@code Configuration#GetFactoryPid}
-       */
-      std::string GetFactoryPid() const override;
-
-      /**
-       * Get the properties of this Configuration.
-       *
-       * See {@code Configuration#GetProperties}
-       */
-      AnyMap GetProperties() const override;
-
-      /**
-       * Update the properties of this Configuration.
-       *
-       * See {@code Configuration#Update}
-       *
-       */
-      std::shared_future<void> Update(AnyMap properties) override;
-
-      /**
-       * Update the properties of this Configuration if they differ from the current properties.
-       *
-       * See {@code Configuration#UpdateIfDifferent}
-       */
-      std::pair<bool, std::shared_future<void>> UpdateIfDifferent(AnyMap properties) override;
-
-      /**
-       * Remove this Configuration from ConfigurationAdmin.
-       *
-       * See {@code Configuration#Remove}
-       */
-      std::shared_future<void> Remove() override;
-
-      /**
-       * Internal method used by {@code ConfigurationAdminImpl} to update the properties without triggering
-       * the notification to the corresponding ManagedService / ManagedServiceFactory.
-       *
-       * See {@code ConfigurationPrivate#UpdateWithoutNotificationIfDifferent}
-       */
-      std::pair<bool, unsigned long> UpdateWithoutNotificationIfDifferent(AnyMap properties) override;
-
-      /**
-       * Internal method used by {@code ConfigurationAdminImpl} to Remove the Configuration without triggering
-       * the notification to the corresponding ManagedService / ManagedServiceFactory.
-       *
-       * See {@code ConfigurationPrivate#RemoveWithoutNotificationIfChangeCountEquals}
-       */
-      bool RemoveWithoutNotificationIfChangeCountEquals(unsigned long expectedChangeCount) override;
-
-      /**
-       * Internal method used by {@code ConfigurationAdminImpl} to invalidate the Configuration.
-       *
-       * See {@code ConfigurationPrivate#Invalidate}
-       */
-      void Invalidate() override;
-
-    private:
-      std::mutex configAdminMutex;
-      ConfigurationAdminPrivate* configAdminImpl;
-      mutable std::mutex propertiesMutex;
-      std::string pid;
-      std::string factoryPid;
-      AnyMap properties;
-      unsigned long changeCount;
-      bool removed;
-    };
-  } // cmimpl
-=======
 namespace cmimpl {
 
 /**
@@ -174,21 +77,21 @@
    *
    * See {@code Configuration#Update}
    */
-  void Update(AnyMap properties) override;
+  std::shared_future<void> Update(AnyMap properties) override;
 
   /**
    * Update the properties of this Configuration if they differ from the current properties.
    *
    * See {@code Configuration#UpdateIfDifferent}
    */
-  bool UpdateIfDifferent(AnyMap properties) override;
+  std::shared_future<void> UpdateIfDifferent(AnyMap properties) override;
 
   /**
    * Remove this Configuration from ConfigurationAdmin.
    *
    * See {@code Configuration#Remove}
    */
-  void Remove() override;
+  std::shared_future<void> Remove() override;
 
   /**
    * Internal method used by {@code ConfigurationAdminImpl} to update the properties without triggering
@@ -226,7 +129,6 @@
   bool removed;
 };
 } // cmimpl
->>>>>>> 5be6d095
 } // cppmicroservices
 
 #endif // CONFIGURATIONIMPL_HPP