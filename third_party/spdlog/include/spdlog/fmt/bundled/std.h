--- conflicted
+++ resolved
@@ -8,14 +8,7 @@
 #ifndef FMT_STD_H_
 #define FMT_STD_H_
 
-<<<<<<< HEAD
-#include <thread>
-#include <type_traits>
-#include <utility>
-
-=======
 #include "format.h"
->>>>>>> 3b7dbd34
 #include "ostream.h"
 
 #ifndef FMT_MODULE
@@ -59,9 +52,6 @@
 #  include <version>
 #endif
 
-<<<<<<< HEAD
-#ifdef __cpp_lib_filesystem
-=======
 // GCC 4 does not support FMT_HAS_INCLUDE.
 #if FMT_HAS_INCLUDE(<cxxabi.h>) || defined(__GLIBCXX__)
 #  include <cxxabi.h>
@@ -90,7 +80,6 @@
 #endif
 
 #if FMT_CPP_LIB_FILESYSTEM
->>>>>>> 3b7dbd34
 FMT_BEGIN_NAMESPACE
 
 namespace detail {
@@ -425,9 +414,6 @@
   }
 };
 FMT_END_NAMESPACE
-<<<<<<< HEAD
-#endif
-=======
 #endif  // FMT_CPP_LIB_VARIANT
 
 FMT_BEGIN_NAMESPACE
@@ -726,7 +712,6 @@
                                outer_specs);
   }
 };
->>>>>>> 3b7dbd34
 
 FMT_EXPORT
 template <typename T, typename Char>
