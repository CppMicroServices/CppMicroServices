--- conflicted
+++ resolved
@@ -57,15 +57,11 @@
                          void(cppmicroservices::ServiceReferenceBase const&,
                               cppmicroservices::logservice::SeverityLevel,
                               std::string const&,
-<<<<<<< HEAD
-                              const std::exception_ptr));
+                              std::exception_ptr const));
 	          MOCK_CONST_METHOD1(getLogger,
                                std::shared_ptr<cppmicroservices::logservice::Logger>(const std::string&));
 	          MOCK_CONST_METHOD2(getLogger,
                                std::shared_ptr<cppmicroservices::logservice::Logger>(const cppmicroservices::Bundle&, const std::string&));
-=======
-                              std::exception_ptr const));
->>>>>>> aa7de09b
         };
 
         /**
