--- conflicted
+++ resolved
@@ -102,11 +102,7 @@
 
   build_win_mingw:
     name: Build and Test [mingw-w64,Configuration=${{matrix.buildconfiguration}}]
-<<<<<<< HEAD
-    runs-on: windows-2022
-=======
     runs-on: windows-2025
->>>>>>> 980b52b2
     env:
       BUILD_DIR: Z:\build\config_${{matrix.buildconfiguration}}
       BUILD_CONFIGURATION: ${{matrix.buildconfiguration}}
