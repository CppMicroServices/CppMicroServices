/*=============================================================================

  Library: CppMicroServices

  Copyright (c) The CppMicroServices developers. See the COPYRIGHT
  file at the top-level directory of this distribution and at
  https://github.com/CppMicroServices/CppMicroServices/COPYRIGHT .

  Licensed under the Apache License, Version 2.0 (the "License");
  you may not use this file except in compliance with the License.
  You may obtain a copy of the License at

  http://www.apache.org/licenses/LICENSE-2.0

  Unless required by applicable law or agreed to in writing, software
  distributed under the License is distributed on an "AS IS" BASIS,
  WITHOUT WARRANTIES OR CONDITIONS OF ANY KIND, either express or implied.
  See the License for the specific language governing permissions and
  limitations under the License.

  =============================================================================*/

#ifndef __SCRBUNDLEEXTENSION_HPP__
#define __SCRBUNDLEEXTENSION_HPP__

#include "boost/asio/thread_pool.hpp"
#include <memory>
#if defined(USING_GTEST)
#  include "gtest/gtest_prod.h"
#else
#  define FRIEND_TEST(x, y)
#endif
#include "ComponentRegistry.hpp"
#include "cppmicroservices/BundleContext.h"
#include "cppmicroservices/logservice/LogService.hpp"
#include "manager/ComponentManager.hpp"
#include "metadata/Util.hpp"
#include "manager/ConfigurationNotifier.hpp"

using cppmicroservices::logservice::LogService;

namespace cppmicroservices {
namespace scrimpl {
/**
 * The SCRBundleExtension is a helper class to load and unload Components of
 * a single bundle. It is responsible for creating a component manager for each
 * valid component description found in the bundle. On destruction, this object
 * removes and destroys the component managers created during it's construction
 */
class SCRBundleExtension
{
public:
<<<<<<< HEAD
  SCRBundleExtension(const cppmicroservices::BundleContext& bundleContext,
                     const cppmicroservices::AnyMap& scrMetadata,
                     const std::shared_ptr<ComponentRegistry>& registry,
                     const std::shared_ptr<LogService>& logger,
                     const std::shared_ptr<boost::asio::thread_pool>& threadpool,
                     const std::shared_ptr<ConfigurationNotifier>& configNotifier);

=======
  SCRBundleExtension(
    const cppmicroservices::BundleContext& bundleContext,
    const cppmicroservices::AnyMap& scrMetadata,
    const std::shared_ptr<ComponentRegistry>& registry,
    const std::shared_ptr<LogService>& logger,
    const std::shared_ptr<boost::asio::thread_pool>& threadpool);
>>>>>>> 5be6d095
  SCRBundleExtension(const SCRBundleExtension&) = delete;
  SCRBundleExtension(SCRBundleExtension&&) = delete;
  SCRBundleExtension& operator=(const SCRBundleExtension&) = delete;
  SCRBundleExtension& operator=(SCRBundleExtension&&) = delete;
  ~SCRBundleExtension();

private:
  FRIEND_TEST(SCRBundleExtensionTest, CtorWithValidArgs);

  cppmicroservices::BundleContext bundleContext;
  std::shared_ptr<ComponentRegistry> registry;
  std::shared_ptr<LogService> logger;
  std::shared_ptr<std::vector<std::shared_ptr<ComponentManager>>> managers;
  std::shared_ptr<ConfigurationNotifier> configNotifier;
};
} // scrimpl
} // cppmicroservices

#endif // __SCRBUNDLEEXTENSION_HPP__<|MERGE_RESOLUTION|>--- conflicted
+++ resolved
@@ -50,7 +50,6 @@
 class SCRBundleExtension
 {
 public:
-<<<<<<< HEAD
   SCRBundleExtension(const cppmicroservices::BundleContext& bundleContext,
                      const cppmicroservices::AnyMap& scrMetadata,
                      const std::shared_ptr<ComponentRegistry>& registry,
@@ -58,14 +57,6 @@
                      const std::shared_ptr<boost::asio::thread_pool>& threadpool,
                      const std::shared_ptr<ConfigurationNotifier>& configNotifier);
 
-=======
-  SCRBundleExtension(
-    const cppmicroservices::BundleContext& bundleContext,
-    const cppmicroservices::AnyMap& scrMetadata,
-    const std::shared_ptr<ComponentRegistry>& registry,
-    const std::shared_ptr<LogService>& logger,
-    const std::shared_ptr<boost::asio::thread_pool>& threadpool);
->>>>>>> 5be6d095
   SCRBundleExtension(const SCRBundleExtension&) = delete;
   SCRBundleExtension(SCRBundleExtension&&) = delete;
   SCRBundleExtension& operator=(const SCRBundleExtension&) = delete;
