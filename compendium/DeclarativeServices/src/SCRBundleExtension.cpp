/*=============================================================================

  Library: CppMicroServices

  Copyright (c) The CppMicroServices developers. See the COPYRIGHT
  file at the top-level directory of this distribution and at
  https://github.com/CppMicroServices/CppMicroServices/COPYRIGHT .

  Licensed under the Apache License, Version 2.0 (the "License");
  you may not use this file except in compliance with the License.
  You may obtain a copy of the License at

  http://www.apache.org/licenses/LICENSE-2.0

  Unless required by applicable law or agreed to in writing, software
  distributed under the License is distributed on an "AS IS" BASIS,
  WITHOUT WARRANTIES OR CONDITIONS OF ANY KIND, either express or implied.
  See the License for the specific language governing permissions and
  limitations under the License.

  =============================================================================*/

#include "SCRBundleExtension.hpp"
#include "cppmicroservices/SharedLibraryException.h"
#include "cppmicroservices/servicecomponent/ComponentConstants.hpp"
#include "manager/ComponentManagerImpl.hpp"
#include "metadata/ComponentMetadata.hpp"
#include "metadata/MetadataParser.hpp"
#include "metadata/MetadataParserFactory.hpp"
#include "metadata/Util.hpp"
#include "cppmicroservices/cm/ConfigurationAdmin.hpp"
#include "manager/ConfigurationNotifier.hpp"

using cppmicroservices::service::component::ComponentConstants::
  SERVICE_COMPONENT;

namespace cppmicroservices {
namespace scrimpl {

using metadata::ComponentMetadata;
using util::ObjectValidator;
<<<<<<< HEAD

SCRBundleExtension::SCRBundleExtension(const cppmicroservices::BundleContext& bundleContext,
                                       const cppmicroservices::AnyMap& scrMetadata,
                                       const std::shared_ptr<ComponentRegistry>& registry,
                                       const std::shared_ptr<LogService>& logger,
                                       const std::shared_ptr<boost::asio::thread_pool>& threadpool,
                                       const std::shared_ptr<ConfigurationNotifier>& configNotifier)
=======
SCRBundleExtension::SCRBundleExtension(
  const cppmicroservices::BundleContext& bundleContext,
  const cppmicroservices::AnyMap& scrMetadata,
  const std::shared_ptr<ComponentRegistry>& registry,
  const std::shared_ptr<LogService>& logger,
  const std::shared_ptr<boost::asio::thread_pool>& threadpool)
>>>>>>> 5be6d095
  : bundleContext(bundleContext)
  , registry(registry)
  , logger(logger)
  , configNotifier(configNotifier)
{
<<<<<<< HEAD
  if(!bundleContext || !registry || !logger || scrMetadata.empty() || !threadpool || !configNotifier)
  {
    throw std::invalid_argument("Invalid parameters passed to SCRBundleExtension constructor");
=======
  if (!bundleContext || !registry || !logger || scrMetadata.empty() ||
      !threadpool) {
    throw std::invalid_argument(
      "Invalid parameters passed to SCRBundleExtension constructor");
>>>>>>> 5be6d095
  }
  managers =
    std::make_shared<std::vector<std::shared_ptr<ComponentManager>>>();

  auto version = ObjectValidator(scrMetadata, "version").GetValue<int>();
  auto metadataparser =
    metadata::MetadataParserFactory::Create(version, logger);
  std::vector<std::shared_ptr<ComponentMetadata>> componentsMetadata;
<<<<<<< HEAD
  componentsMetadata = metadataparser->ParseAndGetComponentsMetadata(scrMetadata);
  for (auto& oneCompMetadata : componentsMetadata)
  {
    try
    {
      auto compManager = std::make_shared<ComponentManagerImpl>(oneCompMetadata,
                                                                registry,
                                                                bundleContext,
                                                                logger,
                                                                threadpool,
                                                                configNotifier,
                                                                managers);
      if(registry->AddComponentManager(compManager))
      {
        managers->push_back(compManager);
=======
  componentsMetadata =
    metadataparser->ParseAndGetComponentsMetadata(scrMetadata);
  for (auto& oneCompMetadata : componentsMetadata) {
    try {
      auto compManager = std::make_shared<ComponentManagerImpl>(
        oneCompMetadata, registry, bundleContext, logger, threadpool);
      if (registry->AddComponentManager(compManager)) {
        managers.push_back(compManager);
>>>>>>> 5be6d095
        compManager->Initialize();
      }
    } catch (const cppmicroservices::SharedLibraryException&) {
      throw;
    } catch (const std::exception&) {
      logger->Log(cppmicroservices::logservice::SeverityLevel::LOG_ERROR,
                  "Failed to create ComponentManager with name " +
                    oneCompMetadata->name + " from bundle with Id " +
                    std::to_string(bundleContext.GetBundle().GetBundleId()),
                  std::current_exception());
    }
  }
<<<<<<< HEAD
logger->Log(cppmicroservices::logservice::SeverityLevel::LOG_DEBUG,
            "Created instance of SCRBundleExtension for " +
                bundleContext.GetBundle().GetSymbolicName());

=======
  logger->Log(cppmicroservices::logservice::SeverityLevel::LOG_DEBUG,
              "Created instance of SCRBundleExtension for " +
                bundleContext.GetBundle().GetSymbolicName());
>>>>>>> 5be6d095
}

SCRBundleExtension::~SCRBundleExtension()
{
  logger->Log(cppmicroservices::logservice::SeverityLevel::LOG_DEBUG,
<<<<<<< HEAD
              "Deleting instance of SCRBundleExtension for " + bundleContext.GetBundle().GetSymbolicName());
  for(auto compManager : *managers)
  {
=======
              "Deleting instance of SCRBundleExtension for " +
                bundleContext.GetBundle().GetSymbolicName());
  for (auto compManager : managers) {
>>>>>>> 5be6d095
    auto fut = compManager->Disable();
    registry->RemoveComponentManager(compManager);
    fut
      .get(); // since this happens when the bundle is stopped. Wait until the disable is finished on the other thread.
  }
  managers->clear();
  registry.reset();
};
} // scrimpl
} // cppmicroservices<|MERGE_RESOLUTION|>--- conflicted
+++ resolved
@@ -39,7 +39,6 @@
 
 using metadata::ComponentMetadata;
 using util::ObjectValidator;
-<<<<<<< HEAD
 
 SCRBundleExtension::SCRBundleExtension(const cppmicroservices::BundleContext& bundleContext,
                                        const cppmicroservices::AnyMap& scrMetadata,
@@ -47,29 +46,14 @@
                                        const std::shared_ptr<LogService>& logger,
                                        const std::shared_ptr<boost::asio::thread_pool>& threadpool,
                                        const std::shared_ptr<ConfigurationNotifier>& configNotifier)
-=======
-SCRBundleExtension::SCRBundleExtension(
-  const cppmicroservices::BundleContext& bundleContext,
-  const cppmicroservices::AnyMap& scrMetadata,
-  const std::shared_ptr<ComponentRegistry>& registry,
-  const std::shared_ptr<LogService>& logger,
-  const std::shared_ptr<boost::asio::thread_pool>& threadpool)
->>>>>>> 5be6d095
   : bundleContext(bundleContext)
   , registry(registry)
   , logger(logger)
   , configNotifier(configNotifier)
 {
-<<<<<<< HEAD
   if(!bundleContext || !registry || !logger || scrMetadata.empty() || !threadpool || !configNotifier)
   {
     throw std::invalid_argument("Invalid parameters passed to SCRBundleExtension constructor");
-=======
-  if (!bundleContext || !registry || !logger || scrMetadata.empty() ||
-      !threadpool) {
-    throw std::invalid_argument(
-      "Invalid parameters passed to SCRBundleExtension constructor");
->>>>>>> 5be6d095
   }
   managers =
     std::make_shared<std::vector<std::shared_ptr<ComponentManager>>>();
@@ -78,7 +62,6 @@
   auto metadataparser =
     metadata::MetadataParserFactory::Create(version, logger);
   std::vector<std::shared_ptr<ComponentMetadata>> componentsMetadata;
-<<<<<<< HEAD
   componentsMetadata = metadataparser->ParseAndGetComponentsMetadata(scrMetadata);
   for (auto& oneCompMetadata : componentsMetadata)
   {
@@ -94,16 +77,6 @@
       if(registry->AddComponentManager(compManager))
       {
         managers->push_back(compManager);
-=======
-  componentsMetadata =
-    metadataparser->ParseAndGetComponentsMetadata(scrMetadata);
-  for (auto& oneCompMetadata : componentsMetadata) {
-    try {
-      auto compManager = std::make_shared<ComponentManagerImpl>(
-        oneCompMetadata, registry, bundleContext, logger, threadpool);
-      if (registry->AddComponentManager(compManager)) {
-        managers.push_back(compManager);
->>>>>>> 5be6d095
         compManager->Initialize();
       }
     } catch (const cppmicroservices::SharedLibraryException&) {
@@ -116,30 +89,17 @@
                   std::current_exception());
     }
   }
-<<<<<<< HEAD
-logger->Log(cppmicroservices::logservice::SeverityLevel::LOG_DEBUG,
-            "Created instance of SCRBundleExtension for " +
-                bundleContext.GetBundle().GetSymbolicName());
-
-=======
   logger->Log(cppmicroservices::logservice::SeverityLevel::LOG_DEBUG,
               "Created instance of SCRBundleExtension for " +
                 bundleContext.GetBundle().GetSymbolicName());
->>>>>>> 5be6d095
 }
 
 SCRBundleExtension::~SCRBundleExtension()
 {
   logger->Log(cppmicroservices::logservice::SeverityLevel::LOG_DEBUG,
-<<<<<<< HEAD
               "Deleting instance of SCRBundleExtension for " + bundleContext.GetBundle().GetSymbolicName());
   for(auto compManager : *managers)
   {
-=======
-              "Deleting instance of SCRBundleExtension for " +
-                bundleContext.GetBundle().GetSymbolicName());
-  for (auto compManager : managers) {
->>>>>>> 5be6d095
     auto fut = compManager->Disable();
     registry->RemoveComponentManager(compManager);
     fut
