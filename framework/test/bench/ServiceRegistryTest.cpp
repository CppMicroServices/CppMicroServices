--- conflicted
+++ resolved
@@ -1,257 +1,248 @@
-#include "benchmark/benchmark.h"
-#include <cppmicroservices/Bundle.h>
-#include <cppmicroservices/BundleContext.h>
-#include <cppmicroservices/BundleEvent.h>
-#include <cppmicroservices/Constants.h>
-#include <cppmicroservices/Framework.h>
-#include <cppmicroservices/FrameworkEvent.h>
-#include <cppmicroservices/FrameworkFactory.h>
-#include <cppmicroservices/ServiceFactory.h>
-#include <cppmicroservices/ServiceObjects.h>
-
-#include <chrono>
-#include <iostream>
-
-using namespace cppmicroservices;
-
-namespace {
-/*
- * Interface used for Registering services
- */
-class TestInterface
-{};
-
-class ServiceRegistryFixture : public ::benchmark::Fixture
-{
-public:
-  using benchmark::Fixture::SetUp;
-  using benchmark::Fixture::TearDown;
-
-  void SetUp(const ::benchmark::State&)
-  {
-    framework = std::make_shared<Framework>(FrameworkFactory().NewFramework());
-    framework->Start();
-  }
-
-  void TearDown(const ::benchmark::State&)
-  {
-    framework->Stop();
-    framework->WaitForStop(std::chrono::milliseconds::zero());
-  }
-
-  ~ServiceRegistryFixture() { framework.reset(); };
-
-  std::shared_ptr<Framework> framework;
-};
-}
-
-/**
- * Utility method to construct an interface map. The map returned by this method
- * must not be used with the template versions of RegisterService & GetServiceReference
- */
-InterfaceMapPtr MakeInterfaceMapWithNInterfaces(int64_t interfaceCount)
-{
-  auto impl = std::make_shared<TestInterface>();
-  InterfaceMapPtr iMap = MakeInterfaceMap<>(impl);
-  iMap->clear();
-  for (auto j = interfaceCount; j > 0; --j) {
-<<<<<<< HEAD
-    std::string iName { "TestInterface" + std::to_string(j) };
-=======
-    std::string iName{ "TestInterface" + std::to_string(j) };
->>>>>>> 28feb7cb
-    iMap->insert(std::make_pair(iName, impl));
-  }
-  return iMap;
-}
-
-BENCHMARK_DEFINE_F(ServiceRegistryFixture, RegisterServices)(benchmark::State& state)
-{
-  using namespace std::chrono;
-
-  auto fc             = framework->GetBundleContext();
-  auto regCount       = state.range(0);
-  auto interfaceCount = state.range(1);
-  auto interfaceMap   = MakeInterfaceMapWithNInterfaces(interfaceCount);
-
-  for (auto _ : state) {
-    for (auto i = regCount; i > 0; --i) {
-      InterfaceMapPtr iMapCopy(std::make_shared<InterfaceMap>(*interfaceMap));
-      auto start = high_resolution_clock::now();
-      (void)fc.RegisterService(iMapCopy); // benchmark the call to RegisterService
-      auto end = high_resolution_clock::now();
-      auto elapsed_seconds = duration_cast<duration<double>>(end - start);
-      state.SetIterationTime(elapsed_seconds.count());
-    }
-  }
-}
-
-// first parameter in Ranges specifies the number of calls to RegisterService
-// second parameter in the Ranges specifies the number of interfaces used in the call to RegisterService
-BENCHMARK_REGISTER_F(ServiceRegistryFixture, RegisterServices)->RangeMultiplier(4)
-                                                              ->Ranges({{1, 1000}, {1, 1000}})
-                                                              ->UseManualTime();
-
-BENCHMARK_DEFINE_F(ServiceRegistryFixture, RegisterServicesWithRank)
-(benchmark::State& state)
-{
-  auto fc = framework->GetBundleContext();
-  auto regCount = state.range(0);
-  auto interfaceCount = state.range(1);
-  auto interfaceMap = MakeInterfaceMapWithNInterfaces(interfaceCount);
-
-  for (auto _ : state) {
-    for (auto i = regCount; i > 0; --i) {
-      InterfaceMapPtr iMapCopy(std::make_shared<InterfaceMap>(*interfaceMap));
-      auto start = std::chrono::high_resolution_clock::now();
-      (void)fc.RegisterService(
-        iMapCopy,
-        { { Constants::SERVICE_RANKING,
-            Any(static_cast<int>(
-              i)) } }); // benchmark the call to RegisterService
-      auto end = std::chrono::high_resolution_clock::now();
-      auto elapsed_seconds =
-        std::chrono::duration_cast<std::chrono::duration<double>>(end - start);
-      state.SetIterationTime(elapsed_seconds.count());
-    }
-  }
-}
-
-// first parameter in Ranges specifies the number of calls to RegisterService
-// second parameter in the Ranges specifies the number of interfaces used in the call to RegisterService
-BENCHMARK_REGISTER_F(ServiceRegistryFixture, RegisterServicesWithRank)
-  ->RangeMultiplier(4)
-  ->Ranges({ { 1, 50000 }, { 1, 100 } })
-<<<<<<< HEAD
-=======
-  ->UseManualTime();
-
-BENCHMARK_DEFINE_F(ServiceRegistryFixture, RegisterServicesWithRank)
-(benchmark::State& state)
-{
-  auto fc = framework->GetBundleContext();
-  auto regCount = state.range(0);
-  auto interfaceCount = state.range(1);
-  auto interfaceMap = MakeInterfaceMapWithNInterfaces(interfaceCount);
-
-  for (auto _ : state) {
-    for (auto i = regCount; i > 0; --i) {
-      InterfaceMapPtr iMapCopy(std::make_shared<InterfaceMap>(*interfaceMap));
-      auto start = std::chrono::high_resolution_clock::now();
-      (void)fc.RegisterService(
-        iMapCopy,
-        { { Constants::SERVICE_RANKING,
-            Any(static_cast<int>(
-              i)) } }); // benchmark the call to RegisterService
-      auto end = std::chrono::high_resolution_clock::now();
-      auto elapsed_seconds =
-        std::chrono::duration_cast<std::chrono::duration<double>>(end - start);
-      state.SetIterationTime(elapsed_seconds.count());
-    }
-  }
-}
-
-// first parameter in Ranges specifies the number of calls to RegisterService
-// second parameter in the Ranges specifies the number of interfaces used in the call to RegisterService
-BENCHMARK_REGISTER_F(ServiceRegistryFixture, RegisterServicesWithRank)
-  ->RangeMultiplier(4)
-  ->Ranges({ { 1, 50000 }, { 1, 100 } })
->>>>>>> 28feb7cb
-  ->UseManualTime();
-
-BENCHMARK_DEFINE_F(ServiceRegistryFixture, FindServices)
-(benchmark::State& state)
-{
-  auto fc             = framework->GetBundleContext();
-  auto regCount       = state.range(0);
-  auto interfaceCount = state.range(1);
-  auto interfaceMap   = MakeInterfaceMapWithNInterfaces(interfaceCount);
-
-  for (auto i = regCount; i > 0; --i) {
-    InterfaceMapPtr iMapCopy(std::make_shared<InterfaceMap>(*interfaceMap));
-    fc.RegisterService(iMapCopy);
-  }
-
-  for (auto _ : state) {
-    for (auto iPair : *interfaceMap) {
-      auto sRef = fc.GetServiceReference(iPair.first);
-      auto service = fc.GetService(sRef);
-      (void)service; // unused service object
-    }
-  }
-}
-
-// first parameter in Ranges specifies the number of calls to RegisterService
-// second parameter in the Ranges specifies the number of interfaces used in the call to RegisterService
-BENCHMARK_REGISTER_F(ServiceRegistryFixture, FindServices)->RangeMultiplier(4)
-                                                          ->Ranges({{1, 1000}, {1, 1000}});
-
-BENCHMARK_DEFINE_F(ServiceRegistryFixture, UnregisterServices)
-(benchmark::State& state)
-{
-  auto fc = framework->GetBundleContext();
-  auto regCount = state.range(0);
-  auto interfaceCount = state.range(1);
-  auto interfaceMap = MakeInterfaceMapWithNInterfaces(interfaceCount);
-
-  for (auto _ : state) {
-    std::vector<ServiceRegistrationBase> regs;
-    for (auto i = regCount; i > 0; --i) {
-      InterfaceMapPtr iMapCopy(std::make_shared<InterfaceMap>(*interfaceMap));
-      auto reg =
-        fc.RegisterService(iMapCopy); // benchmark the call to RegisterService
-      regs.push_back(reg);
-    }
-    for (auto& reg : regs) {
-      auto start = std::chrono::high_resolution_clock::now();
-      reg.Unregister();
-      auto end = std::chrono::high_resolution_clock::now();
-      auto elapsed_seconds =
-        std::chrono::duration_cast<std::chrono::duration<double>>(end - start);
-      state.SetIterationTime(elapsed_seconds.count());
-    }
-  }
-}
-
-// first parameter in Ranges specifies the number of calls to RegisterService
-// second parameter in the Ranges specifies the number of interfaces used in the call to RegisterService
-BENCHMARK_REGISTER_F(ServiceRegistryFixture, UnregisterServices)
-  ->RangeMultiplier(4)
-<<<<<<< HEAD
-=======
-  ->Ranges({ { 1, 50000 }, { 1, 100 } });
-
-BENCHMARK_DEFINE_F(ServiceRegistryFixture, UnregisterServices)
-(benchmark::State& state)
-{
-  auto fc = framework->GetBundleContext();
-  auto regCount = state.range(0);
-  auto interfaceCount = state.range(1);
-  auto interfaceMap = MakeInterfaceMapWithNInterfaces(interfaceCount);
-
-  for (auto _ : state) {
-    std::vector<ServiceRegistrationBase> regs;
-    for (auto i = regCount; i > 0; --i) {
-      InterfaceMapPtr iMapCopy(std::make_shared<InterfaceMap>(*interfaceMap));
-      auto reg =
-        fc.RegisterService(iMapCopy); // benchmark the call to RegisterService
-      regs.push_back(reg);
-    }
-    for (auto& reg : regs) {
-      auto start = std::chrono::high_resolution_clock::now();
-      reg.Unregister();
-      auto end = std::chrono::high_resolution_clock::now();
-      auto elapsed_seconds =
-        std::chrono::duration_cast<std::chrono::duration<double>>(end - start);
-      state.SetIterationTime(elapsed_seconds.count());
-    }
-  }
-}
-
-// first parameter in Ranges specifies the number of calls to RegisterService
-// second parameter in the Ranges specifies the number of interfaces used in the call to RegisterService
-BENCHMARK_REGISTER_F(ServiceRegistryFixture, UnregisterServices)
-  ->RangeMultiplier(4)
->>>>>>> 28feb7cb
-  ->Ranges({ { 1, 50000 }, { 1, 100 } })
-  ->UseManualTime();
+#include "benchmark/benchmark.h"
+#include <cppmicroservices/Bundle.h>
+#include <cppmicroservices/BundleContext.h>
+#include <cppmicroservices/BundleEvent.h>
+#include <cppmicroservices/Constants.h>
+#include <cppmicroservices/Framework.h>
+#include <cppmicroservices/FrameworkEvent.h>
+#include <cppmicroservices/FrameworkFactory.h>
+#include <cppmicroservices/ServiceFactory.h>
+#include <cppmicroservices/ServiceObjects.h>
+
+#include <chrono>
+#include <iostream>
+
+using namespace cppmicroservices;
+
+namespace {
+/*
+ * Interface used for Registering services
+ */
+class TestInterface
+{};
+
+class ServiceRegistryFixture : public ::benchmark::Fixture
+{
+public:
+  using benchmark::Fixture::SetUp;
+  using benchmark::Fixture::TearDown;
+
+  void SetUp(const ::benchmark::State&)
+  {
+    framework = std::make_shared<Framework>(FrameworkFactory().NewFramework());
+    framework->Start();
+  }
+
+  void TearDown(const ::benchmark::State&)
+  {
+    framework->Stop();
+    framework->WaitForStop(std::chrono::milliseconds::zero());
+  }
+
+  ~ServiceRegistryFixture() { framework.reset(); };
+
+  std::shared_ptr<Framework> framework;
+};
+}
+
+/**
+ * Utility method to construct an interface map. The map returned by this method
+ * must not be used with the template versions of RegisterService & GetServiceReference
+ */
+InterfaceMapPtr MakeInterfaceMapWithNInterfaces(int64_t interfaceCount)
+{
+  auto impl = std::make_shared<TestInterface>();
+  InterfaceMapPtr iMap = MakeInterfaceMap<>(impl);
+  iMap->clear();
+  for (auto j = interfaceCount; j > 0; --j) {
+    std::string iName{ "TestInterface" + std::to_string(j) };
+    iMap->insert(std::make_pair(iName, impl));
+  }
+  return iMap;
+}
+
+BENCHMARK_DEFINE_F(ServiceRegistryFixture, RegisterServices)(benchmark::State& state)
+{
+  using namespace std::chrono;
+
+  auto fc             = framework->GetBundleContext();
+  auto regCount       = state.range(0);
+  auto interfaceCount = state.range(1);
+  auto interfaceMap   = MakeInterfaceMapWithNInterfaces(interfaceCount);
+
+  for (auto _ : state) {
+    for (auto i = regCount; i > 0; --i) {
+      InterfaceMapPtr iMapCopy(std::make_shared<InterfaceMap>(*interfaceMap));
+      auto start = high_resolution_clock::now();
+      (void)fc.RegisterService(iMapCopy); // benchmark the call to RegisterService
+      auto end = high_resolution_clock::now();
+      auto elapsed_seconds = duration_cast<duration<double>>(end - start);
+      state.SetIterationTime(elapsed_seconds.count());
+    }
+  }
+}
+
+// first parameter in Ranges specifies the number of calls to RegisterService
+// second parameter in the Ranges specifies the number of interfaces used in the call to RegisterService
+BENCHMARK_REGISTER_F(ServiceRegistryFixture, RegisterServices)->RangeMultiplier(4)
+                                                              ->Ranges({{1, 1000}, {1, 1000}})
+                                                              ->UseManualTime();
+
+BENCHMARK_DEFINE_F(ServiceRegistryFixture, RegisterServicesWithRank)
+(benchmark::State& state)
+{
+  auto fc = framework->GetBundleContext();
+  auto regCount = state.range(0);
+  auto interfaceCount = state.range(1);
+  auto interfaceMap = MakeInterfaceMapWithNInterfaces(interfaceCount);
+
+  for (auto _ : state) {
+    for (auto i = regCount; i > 0; --i) {
+      InterfaceMapPtr iMapCopy(std::make_shared<InterfaceMap>(*interfaceMap));
+      auto start = std::chrono::high_resolution_clock::now();
+      (void)fc.RegisterService(
+        iMapCopy,
+        { { Constants::SERVICE_RANKING,
+            Any(static_cast<int>(
+              i)) } }); // benchmark the call to RegisterService
+      auto end = std::chrono::high_resolution_clock::now();
+      auto elapsed_seconds =
+        std::chrono::duration_cast<std::chrono::duration<double>>(end - start);
+      state.SetIterationTime(elapsed_seconds.count());
+    }
+  }
+}
+
+// first parameter in Ranges specifies the number of calls to RegisterService
+// second parameter in the Ranges specifies the number of interfaces used in the call to RegisterService
+BENCHMARK_REGISTER_F(ServiceRegistryFixture, RegisterServicesWithRank)
+  ->RangeMultiplier(4)
+  ->Ranges({ { 1, 50000 }, { 1, 100 } })
+  ->UseManualTime();
+
+BENCHMARK_DEFINE_F(ServiceRegistryFixture, RegisterServicesWithRank)
+(benchmark::State& state)
+{
+  auto fc = framework->GetBundleContext();
+  auto regCount = state.range(0);
+  auto interfaceCount = state.range(1);
+  auto interfaceMap = MakeInterfaceMapWithNInterfaces(interfaceCount);
+
+  for (auto _ : state) {
+    for (auto i = regCount; i > 0; --i) {
+      InterfaceMapPtr iMapCopy(std::make_shared<InterfaceMap>(*interfaceMap));
+      auto start = std::chrono::high_resolution_clock::now();
+      (void)fc.RegisterService(
+        iMapCopy,
+        { { Constants::SERVICE_RANKING,
+            Any(static_cast<int>(
+              i)) } }); // benchmark the call to RegisterService
+      auto end = std::chrono::high_resolution_clock::now();
+      auto elapsed_seconds =
+        std::chrono::duration_cast<std::chrono::duration<double>>(end - start);
+      state.SetIterationTime(elapsed_seconds.count());
+    }
+  }
+}
+
+// first parameter in Ranges specifies the number of calls to RegisterService
+// second parameter in the Ranges specifies the number of interfaces used in the call to RegisterService
+BENCHMARK_REGISTER_F(ServiceRegistryFixture, RegisterServicesWithRank)
+  ->RangeMultiplier(4)
+  ->Ranges({ { 1, 50000 }, { 1, 100 } })
+  ->UseManualTime();
+
+BENCHMARK_DEFINE_F(ServiceRegistryFixture, FindServices)
+(benchmark::State& state)
+{
+  auto fc             = framework->GetBundleContext();
+  auto regCount       = state.range(0);
+  auto interfaceCount = state.range(1);
+  auto interfaceMap   = MakeInterfaceMapWithNInterfaces(interfaceCount);
+
+  for (auto i = regCount; i > 0; --i) {
+    InterfaceMapPtr iMapCopy(std::make_shared<InterfaceMap>(*interfaceMap));
+    fc.RegisterService(iMapCopy);
+  }
+
+  for (auto _ : state) {
+    for (auto iPair : *interfaceMap) {
+      auto sRef = fc.GetServiceReference(iPair.first);
+      auto service = fc.GetService(sRef);
+      (void)service; // unused service object
+    }
+  }
+}
+
+// first parameter in Ranges specifies the number of calls to RegisterService
+// second parameter in the Ranges specifies the number of interfaces used in the call to RegisterService
+BENCHMARK_REGISTER_F(ServiceRegistryFixture, FindServices)->RangeMultiplier(4)
+                                                          ->Ranges({{1, 1000}, {1, 1000}});
+
+BENCHMARK_DEFINE_F(ServiceRegistryFixture, UnregisterServices)
+(benchmark::State& state)
+{
+  auto fc = framework->GetBundleContext();
+  auto regCount = state.range(0);
+  auto interfaceCount = state.range(1);
+  auto interfaceMap = MakeInterfaceMapWithNInterfaces(interfaceCount);
+
+  for (auto _ : state) {
+    std::vector<ServiceRegistrationBase> regs;
+    for (auto i = regCount; i > 0; --i) {
+      InterfaceMapPtr iMapCopy(std::make_shared<InterfaceMap>(*interfaceMap));
+      auto reg =
+        fc.RegisterService(iMapCopy); // benchmark the call to RegisterService
+      regs.push_back(reg);
+    }
+    for (auto& reg : regs) {
+      auto start = std::chrono::high_resolution_clock::now();
+      reg.Unregister();
+      auto end = std::chrono::high_resolution_clock::now();
+      auto elapsed_seconds =
+        std::chrono::duration_cast<std::chrono::duration<double>>(end - start);
+      state.SetIterationTime(elapsed_seconds.count());
+    }
+  }
+}
+
+// first parameter in Ranges specifies the number of calls to RegisterService
+// second parameter in the Ranges specifies the number of interfaces used in the call to RegisterService
+BENCHMARK_REGISTER_F(ServiceRegistryFixture, UnregisterServices)
+  ->RangeMultiplier(4)
+  ->Ranges({ { 1, 50000 }, { 1, 100 } })
+  ->UseManualTime();
+
+BENCHMARK_DEFINE_F(ServiceRegistryFixture, UnregisterServices)
+(benchmark::State& state)
+{
+  auto fc = framework->GetBundleContext();
+  auto regCount = state.range(0);
+  auto interfaceCount = state.range(1);
+  auto interfaceMap = MakeInterfaceMapWithNInterfaces(interfaceCount);
+
+  for (auto _ : state) {
+    std::vector<ServiceRegistrationBase> regs;
+    for (auto i = regCount; i > 0; --i) {
+      InterfaceMapPtr iMapCopy(std::make_shared<InterfaceMap>(*interfaceMap));
+      auto reg =
+        fc.RegisterService(iMapCopy); // benchmark the call to RegisterService
+      regs.push_back(reg);
+    }
+    for (auto& reg : regs) {
+      auto start = std::chrono::high_resolution_clock::now();
+      reg.Unregister();
+      auto end = std::chrono::high_resolution_clock::now();
+      auto elapsed_seconds =
+        std::chrono::duration_cast<std::chrono::duration<double>>(end - start);
+      state.SetIterationTime(elapsed_seconds.count());
+    }
+  }
+}
+
+// first parameter in Ranges specifies the number of calls to RegisterService
+// second parameter in the Ranges specifies the number of interfaces used in the call to RegisterService
+BENCHMARK_REGISTER_F(ServiceRegistryFixture, UnregisterServices)
+  ->RangeMultiplier(4)
+  ->Ranges({ { 1, 50000 }, { 1, 100 } })
+  ->UseManualTime();