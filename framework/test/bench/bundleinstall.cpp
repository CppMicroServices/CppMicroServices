--- conflicted
+++ resolved
@@ -70,11 +70,6 @@
     framework.Start();
 
     std::vector<std::string> str5kBundles(5000, bundleBasePath);
-<<<<<<< HEAD
-=======
-    //Generate paths to each bundle
-    uint32_t count = 1;
->>>>>>> 4230adc5
     std::transform(str5kBundles.begin(),
                    str5kBundles.end(),
                    str5kBundles.begin(),
@@ -163,20 +158,12 @@
 {
   InstallConcurrently(state, std::thread::hardware_concurrency());
 }
-<<<<<<< HEAD
-=======
-
->>>>>>> 4230adc5
 BENCHMARK_DEFINE_F(BundleInstallFixture,
                    ConcurrentBundleInstall1ThreadPerBundle)
 (benchmark::State& state)
 {
   InstallConcurrently(state, 5000);
 }
-<<<<<<< HEAD
-
-=======
->>>>>>> 4230adc5
 #endif
 
 // Register functions as benchmark
