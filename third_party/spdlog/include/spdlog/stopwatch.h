--- conflicted
+++ resolved
@@ -56,19 +56,10 @@
 #endif
 {
 
-<<<<<<< HEAD
-template<>
-struct formatter<spdlog::stopwatch> : formatter<double>
-{
-    template<typename FormatContext>
-    auto format(const spdlog::stopwatch &sw, FormatContext &ctx) const -> decltype(ctx.out())
-    {
-=======
 template <>
 struct formatter<spdlog::stopwatch> : formatter<double> {
     template <typename FormatContext>
     auto format(const spdlog::stopwatch &sw, FormatContext &ctx) const -> decltype(ctx.out()) {
->>>>>>> 3b7dbd34
         return formatter<double>::format(sw.elapsed().count(), ctx);
     }
 };
