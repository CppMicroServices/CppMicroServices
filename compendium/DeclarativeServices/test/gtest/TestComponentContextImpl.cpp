/*=============================================================================

  Library: CppMicroServices

  Copyright (c) The CppMicroServices developers. See the COPYRIGHT
  file at the top-level directory of this distribution and at
  https://github.com/CppMicroServices/CppMicroServices/COPYRIGHT .

  Licensed under the Apache License, Version 2.0 (the "License");
  you may not use this file except in compliance with the License.
  You may obtain a copy of the License at

  http://www.apache.org/licenses/LICENSE-2.0

  Unless required by applicable law or agreed to in writing, software
  distributed under the License is distributed on an "AS IS" BASIS,
  WITHOUT WARRANTIES OR CONDITIONS OF ANY KIND, either express or implied.
  See the License for the specific language governing permissions and
  limitations under the License.

  =============================================================================*/

#include <algorithm>
#include <array>
#include <chrono>
#include <future>
#include <string>
#include <vector>

#include "../../src/ComponentContextImpl.hpp"
#include "Mocks.hpp"
#include "cppmicroservices/servicecomponent/ComponentConstants.hpp"
#include "cppmicroservices/servicecomponent/ComponentException.hpp"
#include "gmock/gmock.h"
#include <cppmicroservices/Constants.h>
#include <cppmicroservices/Framework.h>
#include <cppmicroservices/FrameworkEvent.h>
#include <cppmicroservices/FrameworkFactory.h>

#include "../TestUtils.hpp"

using cppmicroservices::Constants::SCOPE_BUNDLE;
using cppmicroservices::Constants::SCOPE_PROTOTYPE;
using cppmicroservices::Constants::SCOPE_SINGLETON;
using cppmicroservices::scrimpl::metadata::ComponentMetadata;
using cppmicroservices::service::component::ComponentContext;
using cppmicroservices::service::component::ComponentException;
using cppmicroservices::service::component::ComponentConstants::REFERENCE_SCOPE_PROTOTYPE_REQUIRED;

namespace cppmicroservices
{
    namespace scrimpl
    {

        // The fixture for testing class ComponentContextImpl.
        class ComponentContextImplTest : public ::testing::Test
        {
          protected:
            ComponentContextImplTest() : framework(cppmicroservices::FrameworkFactory().NewFramework()) {}
            virtual ~ComponentContextImplTest() = default;

            virtual void
            SetUp()
            {
                framework.Start();
            }

            virtual void
            TearDown()
            {
                framework.Stop();
                framework.WaitForStop(std::chrono::milliseconds::zero());
            }

            cppmicroservices::Framework&
            GetFramework()
            {
                return framework;
            }

          private:
            cppmicroservices::Framework framework;
        };

        namespace test
        {
            struct Foo
            {
            };
            struct Bar
            {
            };
        } // namespace test

        TEST_F(ComponentContextImplTest, VerifyInvalidCtor)
        {
            EXPECT_THROW(
                {
                    std::shared_ptr<ComponentContext> ctxt
                        = std::make_shared<ComponentContextImpl>(std::weak_ptr<ComponentConfiguration>());
                },
                ComponentException);
            EXPECT_THROW(
                {
                    std::shared_ptr<ComponentContext> ctxt
                        = std::make_shared<ComponentContextImpl>(std::weak_ptr<ComponentConfiguration>(),
                                                                 GetFramework());
                },
                ComponentException);
        }

        auto anyMapComparator = [](std::pair<std::string, cppmicroservices::Any> const& x,
                                   std::pair<std::string, cppmicroservices::Any> const& y) -> bool
        {
            auto ret = ((x.first == y.first) && (x.second.ToStringNoExcept() == y.second.ToStringNoExcept()));
            return ret;
        };

        TEST_F(ComponentContextImplTest, VerifyComponentProperties)
        {
            auto mockConfig = std::make_shared<testing::NiceMock<MockComponentConfiguration>>();
            std::shared_ptr<ComponentContext> ctxt = std::make_shared<ComponentContextImpl>(mockConfig);
            std::unordered_map<std::string, cppmicroservices::Any> fakeProps;
            fakeProps["foo"] = std::string("bar");
            EXPECT_CALL(*mockConfig, GetProperties()).Times(1).WillRepeatedly(testing::Return(fakeProps));
            EXPECT_NO_THROW({
                auto props = ctxt->GetProperties();
                bool compresult
                    = std::equal(props.begin(), props.end(), fakeProps.begin(), fakeProps.end(), anyMapComparator);
                EXPECT_EQ(compresult, true);
            });
        }

        TEST_F(ComponentContextImplTest, VerifyLocateService)
        {
            auto mockConfig = std::make_shared<MockComponentConfiguration>();
            auto fooServ = std::make_shared<test::Foo>();
            auto mockRefMgrFoo = std::make_shared<MockReferenceManager>();
            auto reg = GetFramework().GetBundleContext().RegisterService<test::Foo>(fooServ);
            std::set<cppmicroservices::ServiceReferenceBase> refsSet = { reg.GetReference() };
            EXPECT_CALL(*mockRefMgrFoo, GetBoundReferences()).Times(1).WillRepeatedly(testing::Return(refsSet));
            EXPECT_CALL(*mockRefMgrFoo, GetReferenceName()).Times(1).WillRepeatedly(testing::Return("foo"));
            EXPECT_CALL(*mockConfig, GetBundle()).WillRepeatedly(testing::Return(GetFramework()));
            std::vector<std::shared_ptr<ReferenceManager>> depMgrs { mockRefMgrFoo };
            EXPECT_CALL(*mockConfig, GetAllDependencyManagers()).Times(1).WillRepeatedly(testing::Return(depMgrs));
            std::shared_ptr<ComponentContext> ctxt = std::make_shared<ComponentContextImpl>(mockConfig);
            EXPECT_NO_THROW({
                auto serv = ctxt->LocateService<test::Foo>("foo");
                EXPECT_EQ(serv, fooServ); // test with correct type and name
                auto serv1 = ctxt->LocateService<test::Foo>("bar");
                EXPECT_EQ(serv1, nullptr); // test with correct type and wrong name
                auto serv2 = ctxt->LocateService<test::Bar>("foo");
                EXPECT_EQ(serv2, nullptr); // test with wrong type and correct name
            });
        }

        /**
         * This test point creates mutiple component configs per available bundle and
         * calls LocateService multiple times on each ComponentContext
         *
         * Test is DISABLED because the usage of reference scopes is not supported. Re-enable when
         * the feature is done.
         */
        TEST_F(ComponentContextImplTest, DISABLED_VerifyLocateServiceWithReferenceScopes)
        {
            size_t iterCount = 4ul;
            size_t componentInstanceCount = 3ul;
            auto bc = GetFramework().GetBundleContext();
            auto VerifyLocateServiceWithScopes
                = [&](std::string referenceScope, std::string publishedScope, size_t expectedServiceInstanceCount)
            {
                auto mockConfig = std::make_shared<MockComponentConfiguration>();

                auto fakeLogger = std::make_shared<FakeLogger>();
                metadata::ReferenceMetadata fakeRefMetadata;
                fakeRefMetadata.name = "foo";
                fakeRefMetadata.interfaceName = us_service_interface_iid<dummy::ServiceImpl>();
                fakeRefMetadata.scope = referenceScope;

                std::set<std::shared_ptr<dummy::ServiceImpl>> instances;

                // publish a service
                auto mockServiceFactory = std::make_shared<MockFactory>();
                InterfaceMapConstPtr singletonInstance
                    = MakeInterfaceMap<dummy::ServiceImpl>(std::make_shared<dummy::ServiceImpl>());
                EXPECT_CALL(*mockServiceFactory, GetService(testing::_, testing::_))
                    .WillRepeatedly(testing::Invoke(
                        [&](const cppmicroservices::Bundle&, const cppmicroservices::ServiceRegistrationBase&)
                        {
                            if (publishedScope == SCOPE_SINGLETON)
                            {
                                return singletonInstance;
                            }
                            else
                            {
                                InterfaceMapConstPtr iMap
                                    = MakeInterfaceMap<dummy::ServiceImpl>(std::make_shared<dummy::ServiceImpl>());
                                return iMap;
                            }
                        }));

                EXPECT_CALL(*mockServiceFactory, UngetService(testing::_, testing::_, testing::_))
                    .WillRepeatedly(testing::Invoke(
                        [&](const cppmicroservices::Bundle&,
                            const cppmicroservices::ServiceRegistrationBase&,
                            const cppmicroservices::InterfaceMapConstPtr& service)
                        {
                            if (publishedScope == SCOPE_SINGLETON)
                            {
                                ASSERT_EQ(service, singletonInstance);
                            }
                        }));

                auto sReg = bc.RegisterService<dummy::ServiceImpl>(
                    ToFactory(mockServiceFactory),
                    ServiceProperties({
                        {cppmicroservices::Constants::SERVICE_SCOPE, Any(publishedScope)}
                }));

                auto bundleContext = GetFramework().GetBundleContext();
                auto mockRefMgrFoo
                    = std::make_shared<ReferenceManagerImpl>(fakeRefMetadata, bundleContext, fakeLogger, "foobar");
                std::vector<std::shared_ptr<ReferenceManager>> depMgrs { mockRefMgrFoo };
                EXPECT_CALL(*mockConfig, GetAllDependencyManagers()).WillRepeatedly(testing::Return(depMgrs));
                EXPECT_CALL(*mockConfig, GetBundle()).WillRepeatedly(testing::Return(GetFramework()));
                EXPECT_CALL(*mockConfig, GetMetadata()).WillRepeatedly(::testing::Return(std::make_shared<metadata::ComponentMetadata>()));

                // component context has 1:1 relation with component instance, so we
                // use the context to validate the number of instances of a reference
                std::vector<std::shared_ptr<ComponentContext>> contexts;
                for (size_t i = 0; i < componentInstanceCount; i++)
                {
                    // ComponentContextImpl ctor can throw if there are mandatory service references that are
                    // not bound (i.e. unsatisfied). This test doesn't care about whether or not 
                    // ComponentContextimpl throws, so catch and ignore the exception.
                    try 
                    {
                        contexts.push_back(std::make_shared<ComponentContextImpl>(mockConfig));
                    } 
                    catch(...) 
                    {
                    }
                }

                for (size_t i = 0; i < iterCount; i++)
                {
                    for (auto ctxt : contexts)
                    {
                        auto serviceObj = ctxt->LocateService<dummy::ServiceImpl>("foo");
                        if (serviceObj)
                        {
                            instances.insert(serviceObj);
                        }
                    }
                }

                EXPECT_TRUE(std::none_of(instances.begin(),
                                         instances.end(),
                                         [](const std::shared_ptr<dummy::ServiceImpl>& sObj)
                                         { return (sObj == nullptr); }));
                EXPECT_EQ(instances.size(), expectedServiceInstanceCount);
                sReg.Unregister();
            };

            // See
            // https://osgi.org/specification/osgi.cmpn/7.0.0/service.component.html#service.component-reference.scope
            // If the reference scope is BUNDLE, and service is published with SINGLETON
            // scope all component instances must receive the same instance of the reference
            VerifyLocateServiceWithScopes(SCOPE_BUNDLE, SCOPE_SINGLETON, 1ul);
            // If the reference scope is BUNDLE, and service is published with BUNDLE
            // scope all component instances within the same bundle must receive the
            // same instance of the reference. Components from different bundles must
            // receive distinct instances
            VerifyLocateServiceWithScopes(SCOPE_BUNDLE, SCOPE_BUNDLE, 1ul);
            // If the reference scope is BUNDLE, and service is published with PROTOTYPE
            // this is no different from the case where the service is published with
            // BUNDLE scope
            VerifyLocateServiceWithScopes(SCOPE_BUNDLE, SCOPE_PROTOTYPE, 1ul);

            // If the reference scope is PROTOTYPE, and service is published with SINGLETON
            // scope all component instances must receive the same instance of the reference
            VerifyLocateServiceWithScopes(SCOPE_PROTOTYPE, SCOPE_SINGLETON, 1ul);
            // If the reference scope is PROTOTYPE, and service is published with BUNDLE
            // scope all component instances within the same bundle must receive the
            // same instance of the reference. Components from different bundles must
            // receive distinct instances
            VerifyLocateServiceWithScopes(SCOPE_PROTOTYPE, SCOPE_BUNDLE, 1ul);
            // If the reference scope is PROTOTYPE, and service is published with PROTOTYPE
            // scope each component instance must receive a unique instance of the reference
            // service
            VerifyLocateServiceWithScopes(SCOPE_PROTOTYPE, SCOPE_PROTOTYPE, componentInstanceCount);

            // If the reference scope is PROTOTYPE_REQUIRED, and service is published
            // with SINGLETON scope, the reference remains unsatisfied
            VerifyLocateServiceWithScopes(REFERENCE_SCOPE_PROTOTYPE_REQUIRED, SCOPE_SINGLETON, 0ul);
            // If the reference scope is PROTOTYPE_REQUIRED, and service is published
            // with BUNDLE scope, the reference remains unsatisfied
            VerifyLocateServiceWithScopes(REFERENCE_SCOPE_PROTOTYPE_REQUIRED, SCOPE_BUNDLE, 0ul);
            // If the reference scope is PROTOTYPE_REQUIRED, and service is published
            // with PROTOTYPE scope each component instance must receive a unique
            // instance of the reference service
            VerifyLocateServiceWithScopes(REFERENCE_SCOPE_PROTOTYPE_REQUIRED,
                                          SCOPE_PROTOTYPE,
                                          componentInstanceCount);
        }

        TEST_F(ComponentContextImplTest, VerifyLocateServiceWithHighestRank)
        {
            auto mockConfig = std::make_shared<MockComponentConfiguration>();
            auto fooServ = std::make_shared<test::Foo>();
            auto mockRefMgrFoo = std::make_shared<MockReferenceManager>();
            auto reg = GetFramework().GetBundleContext().RegisterService<test::Foo>(fooServ);
            auto fooServ1 = std::make_shared<test::Foo>();
            auto reg1 = GetFramework().GetBundleContext().RegisterService<test::Foo>(
                fooServ1,
<<<<<<< HEAD
                ServiceProperties({
                    {cppmicroservices::Constants::SERVICE_RANKING, 20}
            }));
=======
                {
                    { cppmicroservices::Constants::SERVICE_RANKING, 20 }
            });
>>>>>>> 8823e069
            auto refs = GetFramework().GetBundleContext().GetServiceReferences(us_service_interface_iid<test::Foo>());
            std::set<cppmicroservices::ServiceReferenceBase> refsSet;
            refsSet.insert(refs.begin(), refs.end());
            EXPECT_CALL(*mockRefMgrFoo, GetBoundReferences()).Times(1).WillRepeatedly(testing::Return(refsSet));
            EXPECT_CALL(*mockRefMgrFoo, GetReferenceName()).Times(1).WillRepeatedly(testing::Return("foo"));
            EXPECT_CALL(*mockConfig, GetBundle()).WillRepeatedly(testing::Return(GetFramework()));
            std::vector<std::shared_ptr<ReferenceManager>> depMgrs { mockRefMgrFoo };
            EXPECT_CALL(*mockConfig, GetAllDependencyManagers()).Times(1).WillRepeatedly(testing::Return(depMgrs));
            std::shared_ptr<ComponentContext> ctxt = std::make_shared<ComponentContextImpl>(mockConfig);
            EXPECT_NO_THROW({
                auto service = ctxt->LocateService<test::Foo>("foo");
                EXPECT_NE(service.get(), fooServ.get());
                EXPECT_EQ(service.get(), fooServ1.get()); // test with correct type and name
            });
        }

        TEST_F(ComponentContextImplTest, VerifyLocateServiceWithLowestId)
        {
            auto mockConfig = std::make_shared<MockComponentConfiguration>();
            auto mockRefMgrFoo = std::make_shared<MockReferenceManager>();
            auto fooServ = std::make_shared<test::Foo>();
            auto reg = GetFramework().GetBundleContext().RegisterService<test::Foo>(fooServ);
            auto fooServ1 = std::make_shared<test::Foo>();
            auto reg1 = GetFramework().GetBundleContext().RegisterService<test::Foo>(fooServ1);

            std::vector<cppmicroservices::ServiceReferenceBase> refArr;
            auto refs = GetFramework().GetBundleContext().GetServiceReferences(us_service_interface_iid<test::Foo>());
            std::set<cppmicroservices::ServiceReferenceBase> refsSet;
            refsSet.insert(refs.begin(), refs.end());
            EXPECT_CALL(*mockRefMgrFoo, GetBoundReferences()).Times(1).WillRepeatedly(testing::Return(refsSet));
            EXPECT_CALL(*mockRefMgrFoo, GetReferenceName()).Times(1).WillRepeatedly(testing::Return("foo"));
            EXPECT_CALL(*mockConfig, GetBundle()).WillRepeatedly(testing::Return(GetFramework()));
            std::vector<std::shared_ptr<ReferenceManager>> depMgrs { mockRefMgrFoo };
            EXPECT_CALL(*mockConfig, GetAllDependencyManagers()).Times(1).WillRepeatedly(testing::Return(depMgrs));

            std::shared_ptr<ComponentContext> ctxt = std::make_shared<ComponentContextImpl>(mockConfig);
            EXPECT_NO_THROW({
                auto service = ctxt->LocateService<test::Foo>("foo");
                EXPECT_EQ(service, fooServ); // test with correct type and name
            });
        }

        // Test that calling LocateService with an empty type string returns the service associated
        // with the service reference name.
        TEST_F(ComponentContextImplTest, VerifyLocateServiceWithEmptyInterfaceTypeString)
        {
            auto mockCompConfig = std::make_shared<MockComponentConfiguration>();

            ON_CALL(*mockCompConfig, GetBundle).WillByDefault(::testing::Return(GetFramework()));
            auto registeredFooSvc = std::make_shared<test::Foo>();
            auto fooServiceReg = GetFramework().GetBundleContext().RegisterService<test::Foo>(registeredFooSvc);

            auto compCtx = std::make_shared<ComponentContextImpl>(mockCompConfig, GetFramework());
            ASSERT_TRUE(compCtx->AddToBoundServicesCache("foo", fooServiceReg.GetReference()));
            ASSERT_NO_THROW(
                {
                    auto fooSvc = compCtx->LocateService("foo", "");
                    ASSERT_TRUE(fooSvc == registeredFooSvc);
                });

            ASSERT_NO_THROW(fooServiceReg.Unregister());
        }

        // Test that if a nullptr service makes it into the bound services cache, for example
        // if the service is unregistered on another thread, that LocateService will throw an exception.
        TEST_F(ComponentContextImplTest, VerifyLocateServiceWithNullPtrService)
        {
            // publish a service
            auto mockServiceFactory = std::make_shared<MockFactory>();

            EXPECT_CALL(*mockServiceFactory, GetService(testing::_, testing::_))
                .WillRepeatedly(testing::Invoke(
                    [&](const cppmicroservices::Bundle&, const cppmicroservices::ServiceRegistrationBase&)
                    {
                        std::unordered_map<std::string, std::shared_ptr<void>> nullptrSvcMap;
                        nullptrSvcMap.insert({"cppmicroservices::scrimpl::dummy::ServiceImpl", nullptr});
                        return std::make_shared<InterfaceMap const>(std::move(nullptrSvcMap));
                    }));

            EXPECT_CALL(*mockServiceFactory, UngetService(testing::_, testing::_, testing::_))
                .WillRepeatedly(testing::Invoke(
                    [&](const cppmicroservices::Bundle&,
                        const cppmicroservices::ServiceRegistrationBase&,
                        const cppmicroservices::InterfaceMapConstPtr& )
                    {
                    }));

            auto sReg = GetFramework().GetBundleContext().RegisterService<dummy::ServiceImpl>(
                ToFactory(mockServiceFactory),
                ServiceProperties({
                    {cppmicroservices::Constants::SERVICE_SCOPE, cppmicroservices::Constants::SCOPE_BUNDLE}
            }));

            auto mockCompConfig = std::make_shared<MockComponentConfiguration>();
            ON_CALL(*mockCompConfig, GetBundle).WillByDefault(::testing::Return(GetFramework()));
            ON_CALL(*mockCompConfig, GetMetadata).WillByDefault(::testing::Return(std::make_shared<metadata::ComponentMetadata>()));

            auto compCtx = std::make_shared<ComponentContextImpl>(mockCompConfig, GetFramework());

            ASSERT_TRUE(compCtx->AddToBoundServicesCache("foo", sReg.GetReference()));
            ASSERT_THROW(compCtx->LocateService("foo", "cppmicroservices::scrimpl::dummy::ServiceImpl"), ComponentException);

            ASSERT_NO_THROW(sReg.Unregister());
        }

        // Test that LocateService returns nullptr if a DS service failed to be constructed and
        // activated and if that service was added to the cache of bound services for the service component.
        TEST_F(ComponentContextImplTest, VerifyLocateServiceOnFailedServiceObjectConstruction)
        {
            ::test::InstallAndStartDS(GetFramework().GetBundleContext());
            auto testBundle = ::test::InstallAndStartBundle(GetFramework().GetBundleContext(), "TestBundleDSUpstreamDependencyA");
            auto svcRef = testBundle.GetBundleContext().GetServiceReference("test::TestBundleDSUpstreamDependency");
            auto svc = testBundle.GetBundleContext().GetService(svcRef);

            ASSERT_TRUE(!svc);

            auto mockCompConfig = std::make_shared<MockComponentConfiguration>();
            ON_CALL(*mockCompConfig, GetBundle).WillByDefault(::testing::Return(GetFramework()));

            auto compCtx = std::make_shared<ComponentContextImpl>(mockCompConfig, GetFramework());

            ASSERT_FALSE(compCtx->AddToBoundServicesCache("foo", svcRef));
            ASSERT_TRUE(nullptr == compCtx->LocateService("foo", "test::TestBundleDSUpstreamDependency"));
        }


        /// Simulate a service instance being constructed with a missing mandatory service dependency
        /// The construction of the ComponentContext object should throw for a service with a static
        /// mandatory service dependency. 
        TEST_F(ComponentContextImplTest, VerifyConstructComponentContextWithMissingMandatoryServiceDependency)
        {
            auto mockCompConfig = std::make_shared<MockComponentConfiguration>();
            auto mockRefManager = std::make_shared<MockReferenceManager>();

            // set the default actions of MockReferenceManager and MockComponentConfiguration to simulate
            // constructing a ComponentContext object with data that should trigger an error condition (i.e. an exception).
            auto fooSvcReg = GetFramework().GetBundleContext().RegisterService<test::Foo>(std::make_shared<test::Foo>());
            std::set<cppmicroservices::ServiceReferenceBase> svcRefsSet;
            svcRefsSet.insert(fooSvcReg.GetReference());
            ON_CALL(*mockRefManager, GetBoundReferences).WillByDefault(::testing::Return(svcRefsSet));
            ON_CALL(*mockRefManager, GetReferenceScope).WillByDefault(::testing::Return(cppmicroservices::Constants::SCOPE_BUNDLE));
            ON_CALL(*mockRefManager, IsOptional).WillByDefault(::testing::Return(false));

            std::vector<std::shared_ptr<ReferenceManager>> refManagers;
            refManagers.push_back(std::move(mockRefManager));
            ON_CALL(*mockCompConfig, GetAllDependencyManagers).WillByDefault(::testing::Return(refManagers));
            ON_CALL(*mockCompConfig, GetBundle).WillByDefault(::testing::Return(GetFramework()));
            ON_CALL(*mockCompConfig, GetMetadata).WillByDefault(::testing::Return(std::make_shared<metadata::ComponentMetadata>()));

            // cause the service reference to become invalid for the component context constructor
            fooSvcReg.Unregister();
            ASSERT_THROW(auto compCtx = std::make_shared<ComponentContextImpl>(mockCompConfig), ComponentException);
        }

        /// Simulate a service instance being constructed with a missing optional service dependency
        /// The construction of the ComponentContext object should succeed for a service with a missing
        /// static optional service dependency. 
        TEST_F(ComponentContextImplTest, VerifyConstructComponentContextWithMissingOptionalServiceDependency)
        {
            auto mockCompConfig = std::make_shared<MockComponentConfiguration>();
            auto mockRefManager = std::make_shared<MockReferenceManager>();

            // set the default actions of MockReferenceManager and MockComponentConfiguration to simulate
            // constructing a ComponentContext object with data that should not trigger an error condition (i.e. an exception).
            auto fooSvcReg = GetFramework().GetBundleContext().RegisterService<test::Foo>(std::make_shared<test::Foo>());
            std::set<cppmicroservices::ServiceReferenceBase> svcRefsSet;
            svcRefsSet.insert(fooSvcReg.GetReference());
            ON_CALL(*mockRefManager, GetBoundReferences).WillByDefault(::testing::Return(svcRefsSet));
            ON_CALL(*mockRefManager, GetReferenceScope).WillByDefault(::testing::Return(cppmicroservices::Constants::SCOPE_BUNDLE));
            ON_CALL(*mockRefManager, IsOptional).WillByDefault(::testing::Return(true));

            std::vector<std::shared_ptr<ReferenceManager>> refManagers;
            refManagers.push_back(std::move(mockRefManager));
            ON_CALL(*mockCompConfig, GetAllDependencyManagers).WillByDefault(::testing::Return(refManagers));
            ON_CALL(*mockCompConfig, GetBundle).WillByDefault(::testing::Return(GetFramework()));
            ON_CALL(*mockCompConfig, GetMetadata).WillByDefault(::testing::Return(std::make_shared<metadata::ComponentMetadata>()));

            // cause the service reference to become invalid for the component context constructor
            // since the service reference is optional an invalid service reference is acceptable
            // and the component context construction should succeed.
            fooSvcReg.Unregister();
            ASSERT_NO_THROW(auto compCtx = std::make_shared<ComponentContextImpl>(mockCompConfig));
        }

        TEST_F(ComponentContextImplTest, VerifyLocateServices)
        {
            auto mockConfig = std::make_shared<MockComponentConfiguration>();
            auto fooServ = std::make_shared<test::Foo>();
            auto mockRefMgrFoo = std::make_shared<MockReferenceManager>();
            auto reg = GetFramework().GetBundleContext().RegisterService<test::Foo>(fooServ);
            auto fooServ1 = std::make_shared<test::Foo>();
            auto reg1 = GetFramework().GetBundleContext().RegisterService<test::Foo>(
                fooServ1,
<<<<<<< HEAD
                ServiceProperties({
                    {cppmicroservices::Constants::SERVICE_RANKING, 20}
            }));
=======
                {
                    { cppmicroservices::Constants::SERVICE_RANKING, 20 }
            });
>>>>>>> 8823e069
            auto refs = GetFramework().GetBundleContext().GetServiceReferences(us_service_interface_iid<test::Foo>());
            std::set<cppmicroservices::ServiceReferenceBase> refsSet;
            refsSet.insert(refs.begin(), refs.end());
            EXPECT_CALL(*mockRefMgrFoo, GetBoundReferences()).Times(1).WillRepeatedly(testing::Return(refsSet));
            EXPECT_CALL(*mockRefMgrFoo, GetReferenceName()).Times(1).WillRepeatedly(testing::Return("foo"));
            EXPECT_CALL(*mockConfig, GetBundle()).WillRepeatedly(testing::Return(GetFramework()));
            std::vector<std::shared_ptr<ReferenceManager>> depMgrs { mockRefMgrFoo };
            EXPECT_CALL(*mockConfig, GetAllDependencyManagers()).Times(1).WillRepeatedly(testing::Return(depMgrs));
            std::shared_ptr<ComponentContext> ctxt = std::make_shared<ComponentContextImpl>(mockConfig);
            EXPECT_NO_THROW({
                auto services = ctxt->LocateServices<test::Foo>("foo");
                EXPECT_EQ(services.size(), refs.size()); // test with correct type and name
            });
        }

        TEST_F(ComponentContextImplTest, VerifyUsingBundle)
        {
            auto mockConfig = std::make_shared<testing::NiceMock<MockComponentConfiguration>>();
            // The context created without a usingBundle will always return an invalid bundle.
            std::shared_ptr<ComponentContext> ctxt = std::make_shared<ComponentContextImpl>(mockConfig);
            EXPECT_EQ(ctxt->GetUsingBundle().operator bool(), false);

            // The context created with a usingBundle must return the passed argument.
            std::shared_ptr<ComponentContext> ctxt1
                = std::make_shared<ComponentContextImpl>(mockConfig, GetFramework());
            EXPECT_EQ(ctxt1->GetUsingBundle().operator bool(), true);
            EXPECT_EQ(ctxt1->GetUsingBundle(), GetFramework());
        }

        TEST_F(ComponentContextImplTest, VerifyEnableComponent)
        {
            auto mockConfig = std::make_shared<testing::NiceMock<MockComponentConfiguration>>();
            std::shared_ptr<ComponentContext> ctxt = std::make_shared<ComponentContextImpl>(mockConfig);
            auto mockRegistry = std::make_shared<MockComponentRegistry>();
            auto mockCompMgr = std::make_shared<MockComponentManager>();
            EXPECT_CALL(*mockConfig, GetBundle()).Times(1).WillRepeatedly(testing::Return(GetFramework()));
            EXPECT_CALL(*mockConfig, GetRegistry()).Times(1).WillRepeatedly(testing::Return(mockRegistry));
            EXPECT_CALL(*mockRegistry, GetComponentManager(GetFramework().GetBundleId(), "comp::name"))
                .Times(1)
                .WillRepeatedly(testing::Return(mockCompMgr));
            EXPECT_CALL(*mockCompMgr, Enable(testing::_)).Times(1);
            ctxt->EnableComponent("comp::name");
        }

        TEST_F(ComponentContextImplTest, VerifyEnableComponentEmptyArg)
        {
            auto mockConfig = std::make_shared<testing::NiceMock<MockComponentConfiguration>>();
            std::shared_ptr<ComponentContext> ctxt = std::make_shared<ComponentContextImpl>(mockConfig);
            auto mockRegistry = std::make_shared<MockComponentRegistry>();
            auto mockCompMgr = std::make_shared<MockComponentManager>();
            auto mockCompMgr1 = std::make_shared<MockComponentManager>();
            auto mockCompMgr2 = std::make_shared<MockComponentManager>();
            std::vector<std::shared_ptr<ComponentManager>> compmgrs = { mockCompMgr, mockCompMgr1, mockCompMgr2 };
            EXPECT_CALL(*mockConfig, GetBundle()).Times(1).WillRepeatedly(testing::Return(GetFramework()));
            EXPECT_CALL(*mockConfig, GetRegistry()).Times(1).WillRepeatedly(testing::Return(mockRegistry));
            EXPECT_CALL(*mockRegistry, GetComponentManagers(GetFramework().GetBundleId()))
                .Times(1)
                .WillRepeatedly(testing::Return(compmgrs));
            EXPECT_CALL(*mockCompMgr, Enable(testing::_)).Times(1);
            EXPECT_CALL(*mockCompMgr1, Enable(testing::_)).Times(1);
            EXPECT_CALL(*mockCompMgr2, Enable(testing::_)).Times(1);
            ctxt->EnableComponent("");
        }

        TEST_F(ComponentContextImplTest, VerifyDisableComponent)
        {
            auto mockConfig = std::make_shared<testing::NiceMock<MockComponentConfiguration>>();
            std::shared_ptr<ComponentContext> ctxt = std::make_shared<ComponentContextImpl>(mockConfig);
            auto mockRegistry = std::make_shared<MockComponentRegistry>();
            auto mockCompMgr = std::make_shared<MockComponentManager>();
            EXPECT_CALL(*mockConfig, GetBundle()).Times(1).WillRepeatedly(testing::Return(GetFramework()));
            EXPECT_CALL(*mockConfig, GetRegistry()).Times(1).WillRepeatedly(testing::Return(mockRegistry));
            EXPECT_CALL(*mockRegistry, GetComponentManager(GetFramework().GetBundleId(), "comp::name"))
                .Times(1)
                .WillRepeatedly(testing::Return(mockCompMgr));
            EXPECT_CALL(*mockCompMgr, Disable(testing::_)).Times(1);
            ctxt->DisableComponent("comp::name");
        }

        TEST_F(ComponentContextImplTest, VerifyInvalidate)
        {
            auto mockConfig = std::make_shared<testing::NiceMock<MockComponentConfiguration>>();
            // The context created without a usingBundle will always return an invalid bundle.
            std::shared_ptr<ComponentContextImpl> ctxt = std::make_shared<ComponentContextImpl>(mockConfig);
            EXPECT_CALL(*mockConfig, GetBundle()).WillRepeatedly(testing::Return(GetFramework()));
            EXPECT_EQ(ctxt->GetBundleContext().operator bool(), true);
            ctxt->Invalidate();
            EXPECT_THROW(ctxt->GetProperties(), ComponentException);
            EXPECT_THROW(ctxt->EnableComponent("foo"), ComponentException);
            EXPECT_THROW(ctxt->DisableComponent("foo"), ComponentException);
            EXPECT_EQ(ctxt->GetBundleContext().operator bool(), false);
            EXPECT_EQ(ctxt->GetServiceReference().operator bool(), false);
        }

        TEST(TestComponentContextImpl, TestInvalidComponentConfiguration)
        {
            auto mockConfig = std::make_shared<MockComponentConfiguration>();
            // perform some object ownership gymnastics so that ComponentContextImpl
            // can be constructed with a valid ComponentConfiguration and then destroy the
            // ComponentConfiguration object such that any subsequent ComponentContext 
            // calls fail because the ComponentConfiguration is no longer valid.
            std::weak_ptr<MockComponentConfiguration> weakMockCompConfig;
            weakMockCompConfig = mockConfig;
            auto compCtx = std::make_shared<ComponentContextImpl>(weakMockCompConfig);
            mockConfig.reset();
            
            ASSERT_THROW(compCtx->LocateService("", ""), ComponentException);
            ASSERT_THROW(compCtx->LocateServices("", ""), ComponentException);
        }
    } // namespace scrimpl
} // namespace cppmicroservices<|MERGE_RESOLUTION|>--- conflicted
+++ resolved
@@ -313,15 +313,9 @@
             auto fooServ1 = std::make_shared<test::Foo>();
             auto reg1 = GetFramework().GetBundleContext().RegisterService<test::Foo>(
                 fooServ1,
-<<<<<<< HEAD
                 ServiceProperties({
                     {cppmicroservices::Constants::SERVICE_RANKING, 20}
             }));
-=======
-                {
-                    { cppmicroservices::Constants::SERVICE_RANKING, 20 }
-            });
->>>>>>> 8823e069
             auto refs = GetFramework().GetBundleContext().GetServiceReferences(us_service_interface_iid<test::Foo>());
             std::set<cppmicroservices::ServiceReferenceBase> refsSet;
             refsSet.insert(refs.begin(), refs.end());
@@ -515,15 +509,9 @@
             auto fooServ1 = std::make_shared<test::Foo>();
             auto reg1 = GetFramework().GetBundleContext().RegisterService<test::Foo>(
                 fooServ1,
-<<<<<<< HEAD
                 ServiceProperties({
                     {cppmicroservices::Constants::SERVICE_RANKING, 20}
             }));
-=======
-                {
-                    { cppmicroservices::Constants::SERVICE_RANKING, 20 }
-            });
->>>>>>> 8823e069
             auto refs = GetFramework().GetBundleContext().GetServiceReferences(us_service_interface_iid<test::Foo>());
             std::set<cppmicroservices::ServiceReferenceBase> refsSet;
             refsSet.insert(refs.begin(), refs.end());
