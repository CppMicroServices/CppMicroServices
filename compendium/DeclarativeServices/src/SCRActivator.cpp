--- conflicted
+++ resolved
@@ -20,6 +20,7 @@
 
   =============================================================================*/
 
+#include "ConfigurationListenerImpl.hpp"
 #include "SCRActivator.hpp"
 #include "SCRLogger.hpp"
 #include "ServiceComponentRuntimeImpl.hpp"
@@ -77,9 +78,10 @@
     }
   }
   // Publish ServiceComponentRuntimeService
-<<<<<<< HEAD
-  auto service = std::make_shared<ServiceComponentRuntimeImpl>(runtimeContext, componentRegistry, logger);
-  scrServiceReg = context.RegisterService<ServiceComponentRuntime>(std::move(service));
+  auto service = std::make_shared<ServiceComponentRuntimeImpl>(
+    runtimeContext, componentRegistry, logger);
+  scrServiceReg = 
+    context.RegisterService<ServiceComponentRuntime>(std::move(service));
   
 
   // Publish ConfigurationListener
@@ -91,12 +93,6 @@
       .RegisterService<cppmicroservices::service::cm::ConfigurationListener>(
         std::move(configListener));
 
-=======
-  auto service = std::make_shared<ServiceComponentRuntimeImpl>(
-    runtimeContext, componentRegistry, logger);
-  scrServiceReg =
-    context.RegisterService<ServiceComponentRuntime>(std::move(service));
->>>>>>> 5be6d095
 }
 
 void SCRActivator::Stop(cppmicroservices::BundleContext context)
@@ -162,15 +158,6 @@
   }
 
   // bundle components have not been loaded, so create the extension which will load the components
-<<<<<<< HEAD
-  if (!extensionFound) 
-  {
-    logger->Log(SeverityLevel::LOG_DEBUG, "Creating SCRBundleExtension ... " + bundle.GetSymbolicName());
-    try
-    { 
-      auto const& scrMap = ref_any_cast<cppmicroservices::AnyMap>(headers.at(SERVICE_COMPONENT));
-      auto ba = std::make_unique<SCRBundleExtension>(bundle.GetBundleContext(), scrMap, componentRegistry, logger, threadpool, configNotifier);
-=======
   if (!extensionFound) {
     logger->Log(SeverityLevel::LOG_DEBUG,
                 "Creating SCRBundleExtension ... " + bundle.GetSymbolicName());
@@ -181,8 +168,8 @@
                                                      scrMap,
                                                      componentRegistry,
                                                      logger,
-                                                     threadpool);
->>>>>>> 5be6d095
+                                                     threadpool,
+													 configNotifier);
       {
         std::lock_guard<std::mutex> l(bundleRegMutex);
         bundleRegistry.insert(
