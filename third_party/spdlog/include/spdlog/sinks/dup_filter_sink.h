--- conflicted
+++ resolved
@@ -20,13 +20,8 @@
 //     #include <spdlog/sinks/dup_filter_sink.h>
 //
 //     int main() {
-<<<<<<< HEAD
-//         auto dup_filter = std::make_shared<dup_filter_sink_st>(std::chrono::seconds(5), level::info);
-//         dup_filter->add_sink(std::make_shared<stdout_color_sink_mt>());
-=======
 //         auto dup_filter = std::make_shared<dup_filter_sink_st>(std::chrono::seconds(5),
 //         level::info); dup_filter->add_sink(std::make_shared<stdout_color_sink_mt>());
->>>>>>> 3b7dbd34
 //         spdlog::logger l("logger", dup_filter);
 //         l.info("Hello");
 //         l.info("Hello");
@@ -44,19 +39,11 @@
 template <typename Mutex>
 class dup_filter_sink : public dist_sink<Mutex> {
 public:
-<<<<<<< HEAD
-    template<class Rep, class Period>
-    explicit dup_filter_sink(std::chrono::duration<Rep, Period> max_skip_duration, level::level_enum notification_level = level::info)
-        : max_skip_duration_{max_skip_duration}
-        , log_level_{notification_level}
-    {}
-=======
     template <class Rep, class Period>
     explicit dup_filter_sink(std::chrono::duration<Rep, Period> max_skip_duration,
                              level::level_enum notification_level = level::info)
         : max_skip_duration_{max_skip_duration},
           log_level_{notification_level} {}
->>>>>>> 3b7dbd34
 
 protected:
     std::chrono::microseconds max_skip_duration_;
@@ -75,18 +62,11 @@
         // log the "skipped.." message
         if (skip_counter_ > 0) {
             char buf[64];
-<<<<<<< HEAD
-            auto msg_size = ::snprintf(buf, sizeof(buf), "Skipped %u duplicate messages..", static_cast<unsigned>(skip_counter_));
-            if (msg_size > 0 && static_cast<size_t>(msg_size) < sizeof(buf))
-            {
-                details::log_msg skipped_msg{msg.source, msg.logger_name, log_level_, string_view_t{buf, static_cast<size_t>(msg_size)}};
-=======
             auto msg_size = ::snprintf(buf, sizeof(buf), "Skipped %u duplicate messages..",
                                        static_cast<unsigned>(skip_counter_));
             if (msg_size > 0 && static_cast<size_t>(msg_size) < sizeof(buf)) {
                 details::log_msg skipped_msg{msg.source, msg.logger_name, log_level_,
                                              string_view_t{buf, static_cast<size_t>(msg_size)}};
->>>>>>> 3b7dbd34
                 dist_sink<Mutex>::sink_it_(skipped_msg);
             }
         }
