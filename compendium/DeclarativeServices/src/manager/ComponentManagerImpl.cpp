/*=============================================================================

  Library: CppMicroServices

  Copyright (c) The CppMicroServices developers. See the COPYRIGHT
  file at the top-level directory of this distribution and at
  https://github.com/CppMicroServices/CppMicroServices/COPYRIGHT .

  Licensed under the Apache License, Version 2.0 (the "License");
  you may not use this file except in compliance with the License.
  You may obtain a copy of the License at

  http://www.apache.org/licenses/LICENSE-2.0

  Unless required by applicable law or agreed to in writing, software
  distributed under the License is distributed on an "AS IS" BASIS,
  WITHOUT WARRANTIES OR CONDITIONS OF ANY KIND, either express or implied.
  See the License for the specific language governing permissions and
  limitations under the License.

  =============================================================================*/

#include "ComponentManagerImpl.hpp"
#include "ConcurrencyUtil.hpp"
#include "cppmicroservices/SecurityException.h"
#include "cppmicroservices/SharedLibraryException.h"
#include "cppmicroservices/detail/ScopeGuard.h"
#include "states/CMDisabledState.hpp"
#include "states/ComponentManagerState.hpp"
#include <cassert>
#include <future>
#include <utility>

namespace cppmicroservices
{
    namespace scrimpl
    {
        ComponentManagerImpl::ComponentManagerImpl(
            std::shared_ptr<metadata::ComponentMetadata const> metadata,
            std::shared_ptr<ComponentRegistry> registry,
            BundleContext bundleContext,
            std::shared_ptr<cppmicroservices::logservice::LogService> logger,
            std::shared_ptr<cppmicroservices::async::AsyncWorkService> asyncWorkService,
            std::shared_ptr<ConfigurationNotifier> configNotifier)
            : registry(std::move(registry))
            , compDesc(std::move(metadata))
            , bundleContext(std::move(bundleContext))
            , logger(std::move(logger))
            , state(std::make_shared<CMDisabledState>())
            , asyncWorkService(std::move(asyncWorkService))
            , configNotifier(std::move(configNotifier))
        {
            if (!compDesc || !this->registry || !this->bundleContext || !this->logger || !this->asyncWorkService
                || !this->configNotifier)
            {
                throw std::invalid_argument("Invalid arguments to ComponentManagerImpl constructor");
            }
        }

        ComponentManagerImpl::~ComponentManagerImpl()
        {
            auto asyncStarted = std::make_shared<std::atomic<bool>>(false);
            GetState()->Disable(*this, asyncStarted);
            for (auto& pair : disableFutures)
            {
                try
                {
                    WaitForFuture(pair.first, pair.second);
                }
                catch (...)
                {
                    logger->Log(cppmicroservices::logservice::SeverityLevel::LOG_ERROR,
                                "Exception while disabling component with name" + GetName(),
                                std::current_exception());
                }
            }
        }

        void
        ComponentManagerImpl::WaitForFuture(std::shared_future<void>& fut,
                                            std::shared_ptr<std::atomic<bool>> asyncStarted)
        {
            // ensure that asyncTaskMap and asyncTaskStateMap are cleared even if task throws
            detail::ScopeGuard sg(
                [this, asyncStarted]()
                {
                    asyncTaskMap.erase(asyncStarted);
                    asyncTaskStateMap.erase(asyncStarted);
                });

            constexpr auto timeout = std::chrono::milliseconds(50);
            // if we hit the timeout
            if (fut.wait_for(timeout) == std::future_status::timeout)
            {
                // we expect that the asyncStarted is false -- i.e. stalled
                auto expected = false;
                auto desired = true;
                // if it is *asyncStarted==false
                if (asyncStarted->compare_exchange_strong(expected, desired))
                {
                    // we execute the task
                    auto task = asyncTaskMap[asyncStarted];
                    auto enabledState = asyncTaskStateMap[asyncStarted];

                    // we pass in false because we always want to execute the task here
                    (*task)(enabledState, false);
                }
            }

            // we can always get the future... if stalled, it'll be satisfied by WFF
            // execution of the task else it will be satisfied by already executed object
            fut.get();
        }

        void
        ComponentManagerImpl::Initialize()
        {
            if (compDesc->enabled)
            {
                auto asyncStarted = std::make_shared<std::atomic<bool>>(false);
                auto fut = Enable(asyncStarted);
                try
                {
                    WaitForFuture(fut, asyncStarted);
                }
                catch (cppmicroservices::SharedLibraryException const&)
                {
                    throw;
                }
                catch (cppmicroservices::SecurityException const&)
                {
                    throw;
                }
                catch (...)
                {
                    logger->Log(cppmicroservices::logservice::SeverityLevel::LOG_ERROR,
                                "Failed to enable component with name" + GetName(),
                                std::current_exception());
                }
            }
        }

        bool
        ComponentManagerImpl::IsEnabled() const
        {
            return GetState()->IsEnabled(*this);
        }

        std::shared_future<void>
        ComponentManagerImpl::Enable(std::shared_ptr<std::atomic<bool>> asyncStarted)
        {
            return GetState()->Enable(*this, asyncStarted);
        }

        std::shared_future<void>
        ComponentManagerImpl::Disable(std::shared_ptr<std::atomic<bool>> asyncStarted)
        {
            return GetState()->Disable(*this, asyncStarted);
        }

        std::vector<std::shared_ptr<ComponentConfiguration>>
        ComponentManagerImpl::GetComponentConfigurations() const
        {
            return GetState()->GetConfigurations(*this);
        }

        std::shared_ptr<ComponentManagerState>
        ComponentManagerImpl::GetState() const
        {
            return std::atomic_load(&state);
        }

        bool
        ComponentManagerImpl::CompareAndSetState(std::shared_ptr<ComponentManagerState>* expectedState,
                                                 std::shared_ptr<ComponentManagerState> desiredState)
        {
            return std::atomic_compare_exchange_strong(&state, expectedState, desiredState);
        }

        bool
        isReady(std::pair<std::shared_future<void>, std::shared_ptr<std::atomic<bool>>> obj)
        {
            return (is_ready(obj.first));
        }
        void
        ComponentManagerImpl::AccumulateFuture(std::shared_future<void> fObj,
                                               std::shared_ptr<std::atomic<bool>> asyncStarted)
        {
            std::pair<std::shared_future<void>, std::shared_ptr<std::atomic<bool>>> pair
                = std::make_pair(fObj, asyncStarted);
            std::lock_guard<std::mutex> lk(futuresMutex);
            auto iterator = std::find_if(disableFutures.begin(), disableFutures.end(), isReady);
            if (iterator == disableFutures.end())
            {
                disableFutures.push_back(pair);
            }
            else // swap the ready future with the new one
            {
                std::swap(*iterator, pair);
            }
        }

        std::shared_future<void>
        ComponentManagerImpl::PostAsyncDisabledToEnabled(
            std::shared_ptr<cppmicroservices::scrimpl::ComponentManagerState>& currentState,
            std::shared_ptr<std::atomic<bool>> asyncStarted)
        {
            auto metadata = GetMetadata();
            auto bundle = GetBundle();
            auto reg = GetRegistry();
            auto logger = GetLogger();
            auto configNotifier = GetConfigNotifier();

            using ActualTask = std::packaged_task<void(std::shared_ptr<CMEnabledState>, bool)>;
            using PostTask = std::packaged_task<void()>;

<<<<<<< HEAD
            ActualTask task([metadata, bundle, reg, logger, configNotifier](
                                std::shared_ptr<CMEnabledState> eState) mutable
                            { eState->CreateConfigurations(metadata, bundle, reg, logger, configNotifier); });
=======
            ActualTask task(
                [metadata, bundle, reg, logger, configNotifier, asyncStarted](std::shared_ptr<CMEnabledState> eState,
                                                                              bool checkExecuted) mutable
                {
                    // if this task is being run on spawned thread (not waiting thread), check execution status
                    if (checkExecuted)
                    {
                        bool expected = false;
                        bool desired = true;
                        // if asyncStarted is non null AND *asyncStarted==true
                        if (asyncStarted && !asyncStarted->compare_exchange_strong(expected, desired))
                        {
                            // this is blocking and it has started
                            return;
                        }
                        // else it is non-blocking or it has not started and we now own it
                    }
                    // do the task
                    eState->CreateConfigurations(metadata, bundle, reg, logger, configNotifier);
                });
>>>>>>> 3b7dbd34

            std::shared_ptr<CMEnabledState> enabledState = std::make_shared<CMEnabledState>(task.get_future().share());

            auto taskPtr = std::make_shared<ActualTask>(std::move(task));

            // if blocking, cache task and enabledState
            if (asyncStarted)
            {
                asyncTaskMap[asyncStarted] = taskPtr;
                asyncTaskStateMap[asyncStarted] = enabledState;
            }
            PostTask post_task(
                [enabledState, taskPtr]() mutable
                {
                    try
                    {
                        (*taskPtr)(enabledState, true);
                    }
                    catch (...)
                    {
                        /*
                         * task was already executed, by WaitForFuture, calling it
                         * again will throw. This is expected, we can just catch and continue
                         */
                    }
                });

            // if this object failed to change state and the current state is DISABLED, try again
            auto succeeded = false;
            std::lock_guard<std::mutex> lk(transitionMutex);
            do
            {
                succeeded = CompareAndSetState(&currentState, enabledState);
            } while (!succeeded && !currentState->IsEnabled(*this));

            if (succeeded) // succeeded in changing the state
            {
                asyncWorkService->post(std::move(post_task));
                return enabledState->GetFuture();
            }

            // return the stored future in the current enabled state object
            return currentState->GetFuture();
        }

        std::shared_future<void>
        ComponentManagerImpl::PostAsyncEnabledToDisabled(
            std::shared_ptr<cppmicroservices::scrimpl::ComponentManagerState>& currentState,
            std::shared_ptr<std::atomic<bool>> asyncStarted)
        {
            using ActualTask = std::packaged_task<void(std::shared_ptr<CMEnabledState>, bool)>;
            using PostTask = std::packaged_task<void()>;

            ActualTask task(
                [asyncStarted](std::shared_ptr<CMEnabledState> enabledState, bool checkExecuted) mutable
                {
                    if (checkExecuted)
                    {
                        bool expected = false;
                        bool desired = true;

                        // if asyncStarted is non null AND *asyncStarted==true
                        if (asyncStarted && !asyncStarted->compare_exchange_strong(expected, desired))
                        {
                            // this is blocking and it has started
                            return;
                        }
                        // else it is non-blocking or it has not started
                    }
                    // do task
                    enabledState->DeleteConfigurations();
                });

            auto disabledState = std::make_shared<CMDisabledState>(task.get_future().share());

            // if this object failed to change state and the current state is ENABLED, try again
            bool succeeded = false;
            std::lock_guard<std::mutex> lk(transitionMutex);
            do
            {
                succeeded = CompareAndSetState(&currentState, disabledState);
            } while (!succeeded && currentState->IsEnabled(*this));

            if (succeeded) // succeeded in changing the state
            {
                std::shared_ptr<CMEnabledState> currEnabledState
                    = std::dynamic_pointer_cast<CMEnabledState>(currentState);

                auto taskPtr = std::make_shared<ActualTask>(std::move(task));
                // if blocking, cache task and enabledState
                if (asyncStarted)
                {
                    asyncTaskMap[asyncStarted] = taskPtr;
                    asyncTaskStateMap[asyncStarted] = currEnabledState;
                }
                // this task goes to async queue, we wan't to check if it is already executed
                PostTask post_task(
                    [currEnabledState, taskPtr]() mutable
                    {
                        try
                        {
                            (*taskPtr)(currEnabledState, true);
                        }
                        catch (...)
                        {
                            /*
                             * task was already executed, by WaitForFuture, calling it
                             * again will throw. This is expected, we can just catch and continue
                             */
                        }
                    });

                asyncWorkService->post(std::move(post_task));

                auto fut = disabledState->GetFuture();
                AccumulateFuture(fut, asyncStarted);
                return fut;
            }
            // return the stored future in the current disabled state object
            return currentState->GetFuture();
        }
    } // namespace scrimpl
} // namespace cppmicroservices<|MERGE_RESOLUTION|>--- conflicted
+++ resolved
@@ -214,11 +214,6 @@
             using ActualTask = std::packaged_task<void(std::shared_ptr<CMEnabledState>, bool)>;
             using PostTask = std::packaged_task<void()>;
 
-<<<<<<< HEAD
-            ActualTask task([metadata, bundle, reg, logger, configNotifier](
-                                std::shared_ptr<CMEnabledState> eState) mutable
-                            { eState->CreateConfigurations(metadata, bundle, reg, logger, configNotifier); });
-=======
             ActualTask task(
                 [metadata, bundle, reg, logger, configNotifier, asyncStarted](std::shared_ptr<CMEnabledState> eState,
                                                                               bool checkExecuted) mutable
@@ -239,7 +234,6 @@
                     // do the task
                     eState->CreateConfigurations(metadata, bundle, reg, logger, configNotifier);
                 });
->>>>>>> 3b7dbd34
 
             std::shared_ptr<CMEnabledState> enabledState = std::make_shared<CMEnabledState>(task.get_future().share());
 
