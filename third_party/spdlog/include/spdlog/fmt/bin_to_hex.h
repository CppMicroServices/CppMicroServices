--- conflicted
+++ resolved
@@ -141,15 +141,9 @@
     }
 
     // format the given bytes range as hex
-<<<<<<< HEAD
-    template<typename FormatContext, typename Container>
-    auto format(const spdlog::details::dump_info<Container> &the_range, FormatContext &ctx) const -> decltype(ctx.out())
-    {
-=======
     template <typename FormatContext, typename Container>
     auto format(const spdlog::details::dump_info<Container> &the_range, FormatContext &ctx) const
         -> decltype(ctx.out()) {
->>>>>>> 3b7dbd34
         SPDLOG_CONSTEXPR const char *hex_upper = "0123456789ABCDEF";
         SPDLOG_CONSTEXPR const char *hex_lower = "0123456789abcdef";
         const char *hex_chars = use_uppercase ? hex_upper : hex_lower;
@@ -185,12 +179,7 @@
                 continue;
             }
 
-<<<<<<< HEAD
-            if (put_delimiters && i != the_range.get_begin())
-            {
-=======
             if (put_delimiters && i != the_range.get_begin()) {
->>>>>>> 3b7dbd34
                 *inserter++ = delimiter;
             }
 
@@ -220,14 +209,8 @@
     }
 
     // put newline(and position header)
-<<<<<<< HEAD
-    template<typename It>
-    void put_newline(It inserter, std::size_t pos) const
-    {
-=======
     template <typename It>
     void put_newline(It inserter, std::size_t pos) const {
->>>>>>> 3b7dbd34
 #ifdef _WIN32
         *inserter++ = '\r';
 #endif
