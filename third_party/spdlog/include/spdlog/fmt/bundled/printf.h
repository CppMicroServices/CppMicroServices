// Formatting library for C++ - legacy printf implementation
//
// Copyright (c) 2012 - 2016, Victor Zverovich
// All rights reserved.
//
// For the license information refer to format.h.

#ifndef FMT_PRINTF_H_
#define FMT_PRINTF_H_

#ifndef FMT_MODULE
#  include <algorithm>  // std::max
#  include <limits>     // std::numeric_limits
#endif

#include "format.h"

FMT_BEGIN_NAMESPACE
FMT_BEGIN_EXPORT

template <typename T> struct printf_formatter {
  printf_formatter() = delete;
};

template <typename Char> class basic_printf_context {
 private:
  basic_appender<Char> out_;
  basic_format_args<basic_printf_context> args_;

  static_assert(std::is_same<Char, char>::value ||
                    std::is_same<Char, wchar_t>::value,
                "Unsupported code unit type.");

 public:
  using char_type = Char;
  using parse_context_type = parse_context<Char>;
  template <typename T> using formatter_type = printf_formatter<T>;
  enum { builtin_types = 1 };

  /// Constructs a `printf_context` object. References to the arguments are
  /// stored in the context object so make sure they have appropriate lifetimes.
  basic_printf_context(basic_appender<Char> out,
                       basic_format_args<basic_printf_context> args)
      : out_(out), args_(args) {}

  auto out() -> basic_appender<Char> { return out_; }
  void advance_to(basic_appender<Char>) {}

  auto locale() -> detail::locale_ref { return {}; }

  auto arg(int id) const -> basic_format_arg<basic_printf_context> {
    return args_.get(id);
  }
};

namespace detail {

// Return the result via the out param to workaround gcc bug 77539.
template <bool IS_CONSTEXPR, typename T, typename Ptr = const T*>
FMT_CONSTEXPR auto find(Ptr first, Ptr last, T value, Ptr& out) -> bool {
  for (out = first; out != last; ++out) {
    if (*out == value) return true;
  }
  return false;
}

template <>
inline auto find<false, char>(const char* first, const char* last, char value,
                              const char*& out) -> bool {
  out =
      static_cast<const char*>(memchr(first, value, to_unsigned(last - first)));
  return out != nullptr;
}

// Checks if a value fits in int - used to avoid warnings about comparing
// signed and unsigned integers.
template <bool IsSigned> struct int_checker {
  template <typename T> static auto fits_in_int(T value) -> bool {
    unsigned max = to_unsigned(max_value<int>());
    return value <= max;
  }
  inline static auto fits_in_int(bool) -> bool { return true; }
};

template <> struct int_checker<true> {
  template <typename T> static auto fits_in_int(T value) -> bool {
    return value >= (std::numeric_limits<int>::min)() &&
           value <= max_value<int>();
  }
  inline static auto fits_in_int(int) -> bool { return true; }
};

struct printf_precision_handler {
  template <typename T, FMT_ENABLE_IF(std::is_integral<T>::value)>
  auto operator()(T value) -> int {
    if (!int_checker<std::numeric_limits<T>::is_signed>::fits_in_int(value))
<<<<<<< HEAD
      FMT_THROW(format_error("number is too big"));
=======
      report_error("number is too big");
>>>>>>> 3b7dbd34
    return (std::max)(static_cast<int>(value), 0);
  }

  template <typename T, FMT_ENABLE_IF(!std::is_integral<T>::value)>
<<<<<<< HEAD
  int operator()(T) {
    FMT_THROW(format_error("precision is not integer"));
=======
  auto operator()(T) -> int {
    report_error("precision is not integer");
>>>>>>> 3b7dbd34
    return 0;
  }
};

// An argument visitor that returns true iff arg is a zero integer.
struct is_zero_int {
  template <typename T, FMT_ENABLE_IF(std::is_integral<T>::value)>
  auto operator()(T value) -> bool {
    return value == 0;
  }

  template <typename T, FMT_ENABLE_IF(!std::is_integral<T>::value)>
  auto operator()(T) -> bool {
    return false;
  }
};

template <typename T> struct make_unsigned_or_bool : std::make_unsigned<T> {};

template <> struct make_unsigned_or_bool<bool> {
  using type = bool;
};

template <typename T, typename Context> class arg_converter {
 private:
  using char_type = typename Context::char_type;

  basic_format_arg<Context>& arg_;
  char_type type_;

 public:
  arg_converter(basic_format_arg<Context>& arg, char_type type)
      : arg_(arg), type_(type) {}

  void operator()(bool value) {
    if (type_ != 's') operator()<bool>(value);
  }

  template <typename U, FMT_ENABLE_IF(std::is_integral<U>::value)>
  void operator()(U value) {
    bool is_signed = type_ == 'd' || type_ == 'i';
    using target_type = conditional_t<std::is_same<T, void>::value, U, T>;
    if (const_check(sizeof(target_type) <= sizeof(int))) {
      // Extra casts are used to silence warnings.
      using unsigned_type = typename make_unsigned_or_bool<target_type>::type;
      if (is_signed)
        arg_ = static_cast<int>(static_cast<target_type>(value));
      else
        arg_ = static_cast<unsigned>(static_cast<unsigned_type>(value));
    } else {
      // glibc's printf doesn't sign extend arguments of smaller types:
      //   std::printf("%lld", -42);  // prints "4294967254"
      // but we don't have to do the same because it's a UB.
      if (is_signed)
        arg_ = static_cast<long long>(value);
      else
        arg_ = static_cast<typename make_unsigned_or_bool<U>::type>(value);
    }
  }

  template <typename U, FMT_ENABLE_IF(!std::is_integral<U>::value)>
  void operator()(U) {}  // No conversion needed for non-integral types.
};

// Converts an integer argument to T for printf, if T is an integral type.
// If T is void, the argument is converted to corresponding signed or unsigned
// type depending on the type specifier: 'd' and 'i' - signed, other -
// unsigned).
template <typename T, typename Context, typename Char>
void convert_arg(basic_format_arg<Context>& arg, Char type) {
  arg.visit(arg_converter<T, Context>(arg, type));
}

// Converts an integer argument to char for printf.
template <typename Context> class char_converter {
 private:
  basic_format_arg<Context>& arg_;

 public:
  explicit char_converter(basic_format_arg<Context>& arg) : arg_(arg) {}

  template <typename T, FMT_ENABLE_IF(std::is_integral<T>::value)>
  void operator()(T value) {
    arg_ = static_cast<typename Context::char_type>(value);
  }

  template <typename T, FMT_ENABLE_IF(!std::is_integral<T>::value)>
  void operator()(T) {}  // No conversion needed for non-integral types.
};

// An argument visitor that return a pointer to a C string if argument is a
// string or null otherwise.
template <typename Char> struct get_cstring {
  template <typename T> auto operator()(T) -> const Char* { return nullptr; }
  auto operator()(const Char* s) -> const Char* { return s; }
};

// Checks if an argument is a valid printf width specifier and sets
// left alignment if it is negative.
class printf_width_handler {
 private:
<<<<<<< HEAD
  using format_specs = basic_format_specs<Char>;

  format_specs& specs_;

 public:
  explicit printf_width_handler(format_specs& specs) : specs_(specs) {}
=======
  format_specs& specs_;

 public:
  inline explicit printf_width_handler(format_specs& specs) : specs_(specs) {}
>>>>>>> 3b7dbd34

  template <typename T, FMT_ENABLE_IF(std::is_integral<T>::value)>
  auto operator()(T value) -> unsigned {
    auto width = static_cast<uint32_or_64_or_128_t<T>>(value);
    if (detail::is_negative(value)) {
      specs_.set_align(align::left);
      width = 0 - width;
    }
<<<<<<< HEAD
    unsigned int_max = max_value<int>();
    if (width > int_max) FMT_THROW(format_error("number is too big"));
=======
    unsigned int_max = to_unsigned(max_value<int>());
    if (width > int_max) report_error("number is too big");
>>>>>>> 3b7dbd34
    return static_cast<unsigned>(width);
  }

  template <typename T, FMT_ENABLE_IF(!std::is_integral<T>::value)>
<<<<<<< HEAD
  unsigned operator()(T) {
    FMT_THROW(format_error("width is not integer"));
=======
  auto operator()(T) -> unsigned {
    report_error("width is not integer");
>>>>>>> 3b7dbd34
    return 0;
  }
};

<<<<<<< HEAD
// The ``printf`` argument formatter.
template <typename OutputIt, typename Char>
class printf_arg_formatter : public arg_formatter<Char> {
 private:
  using base = arg_formatter<Char>;
  using context_type = basic_printf_context<OutputIt, Char>;
  using format_specs = basic_format_specs<Char>;
=======
// Workaround for a bug with the XL compiler when initializing
// printf_arg_formatter's base class.
template <typename Char>
auto make_arg_formatter(basic_appender<Char> iter, format_specs& s)
    -> arg_formatter<Char> {
  return {iter, s, locale_ref()};
}

// The `printf` argument formatter.
template <typename Char>
class printf_arg_formatter : public arg_formatter<Char> {
 private:
  using base = arg_formatter<Char>;
  using context_type = basic_printf_context<Char>;
>>>>>>> 3b7dbd34

  context_type& context_;

  void write_null_pointer(bool is_string = false) {
    auto s = this->specs;
    s.set_type(presentation_type::none);
    write_bytes<Char>(this->out, is_string ? "(null)" : "(nil)", s);
  }

  template <typename T> void write(T value) {
    detail::write<Char>(this->out, value, this->specs, this->locale);
  }

 public:
<<<<<<< HEAD
  printf_arg_formatter(OutputIt iter, format_specs& s, context_type& ctx)
      : base{iter, s, locale_ref()}, context_(ctx) {}
=======
  printf_arg_formatter(basic_appender<Char> iter, format_specs& s,
                       context_type& ctx)
      : base(make_arg_formatter(iter, s)), context_(ctx) {}
>>>>>>> 3b7dbd34

  void operator()(monostate value) { write(value); }

  template <typename T, FMT_ENABLE_IF(detail::is_integral<T>::value)>
  void operator()(T value) {
    // MSVC2013 fails to compile separate overloads for bool and Char so use
    // std::is_same instead.
<<<<<<< HEAD
    if (std::is_same<T, Char>::value) {
      format_specs fmt_specs = this->specs;
      if (fmt_specs.type != presentation_type::none &&
          fmt_specs.type != presentation_type::chr) {
        return (*this)(static_cast<int>(value));
      }
      fmt_specs.sign = sign::none;
      fmt_specs.alt = false;
      fmt_specs.fill[0] = ' ';  // Ignore '0' flag for char types.
      // align::numeric needs to be overwritten here since the '0' flag is
      // ignored for non-numeric types
      if (fmt_specs.align == align::none || fmt_specs.align == align::numeric)
        fmt_specs.align = align::right;
      return write<Char>(this->out, static_cast<Char>(value), fmt_specs);
=======
    if (!std::is_same<T, Char>::value) {
      write(value);
      return;
>>>>>>> 3b7dbd34
    }
    format_specs s = this->specs;
    if (s.type() != presentation_type::none &&
        s.type() != presentation_type::chr) {
      return (*this)(static_cast<int>(value));
    }
    s.set_sign(sign::none);
    s.clear_alt();
    s.set_fill(' ');  // Ignore '0' flag for char types.
    // align::numeric needs to be overwritten here since the '0' flag is
    // ignored for non-numeric types
    if (s.align() == align::none || s.align() == align::numeric)
      s.set_align(align::right);
    detail::write<Char>(this->out, static_cast<Char>(value), s);
  }

  template <typename T, FMT_ENABLE_IF(std::is_floating_point<T>::value)>
  void operator()(T value) {
    write(value);
  }

  void operator()(const char* value) {
    if (value)
      write(value);
    else
      write_null_pointer(this->specs.type() != presentation_type::pointer);
  }

  void operator()(const wchar_t* value) {
    if (value)
      write(value);
    else
      write_null_pointer(this->specs.type() != presentation_type::pointer);
  }

  void operator()(basic_string_view<Char> value) { write(value); }

  void operator()(const void* value) {
    if (value)
      write(value);
    else
      write_null_pointer();
  }

  void operator()(typename basic_format_arg<context_type>::handle handle) {
    auto parse_ctx = parse_context<Char>({});
    handle.format(parse_ctx, context_);
  }
};

template <typename Char>
<<<<<<< HEAD
void parse_flags(basic_format_specs<Char>& specs, const Char*& it,
                 const Char* end) {
=======
void parse_flags(format_specs& specs, const Char*& it, const Char* end) {
>>>>>>> 3b7dbd34
  for (; it != end; ++it) {
    switch (*it) {
    case '-': specs.set_align(align::left); break;
    case '+': specs.set_sign(sign::plus); break;
    case '0': specs.set_fill('0'); break;
    case ' ':
      if (specs.sign() != sign::plus) specs.set_sign(sign::space);
      break;
    case '#': specs.set_alt(); break;
    default:  return;
    }
  }
}

template <typename Char, typename GetArg>
<<<<<<< HEAD
int parse_header(const Char*& it, const Char* end,
                 basic_format_specs<Char>& specs, GetArg get_arg) {
=======
auto parse_header(const Char*& it, const Char* end, format_specs& specs,
                  GetArg get_arg) -> int {
>>>>>>> 3b7dbd34
  int arg_index = -1;
  Char c = *it;
  if (c >= '0' && c <= '9') {
    // Parse an argument index (if followed by '$') or a width possibly
    // preceded with '0' flag(s).
    int value = parse_nonnegative_int(it, end, -1);
    if (it != end && *it == '$') {  // value is an argument index
      ++it;
      arg_index = value != -1 ? value : max_value<int>();
    } else {
      if (c == '0') specs.set_fill('0');
      if (value != 0) {
        // Nonzero value means that we parsed width and don't need to
        // parse it or flags again, so return now.
<<<<<<< HEAD
        if (value == -1) FMT_THROW(format_error("number is too big"));
=======
        if (value == -1) report_error("number is too big");
>>>>>>> 3b7dbd34
        specs.width = value;
        return arg_index;
      }
    }
  }
  parse_flags(specs, it, end);
  // Parse width.
  if (it != end) {
    if (*it >= '0' && *it <= '9') {
      specs.width = parse_nonnegative_int(it, end, -1);
<<<<<<< HEAD
      if (specs.width == -1) FMT_THROW(format_error("number is too big"));
=======
      if (specs.width == -1) report_error("number is too big");
>>>>>>> 3b7dbd34
    } else if (*it == '*') {
      ++it;
      specs.width = static_cast<int>(
          get_arg(-1).visit(detail::printf_width_handler(specs)));
    }
  }
  return arg_index;
}

<<<<<<< HEAD
template <typename Char, typename Context>
void vprintf(buffer<Char>& buf, basic_string_view<Char> format,
             basic_format_args<Context> args) {
  using OutputIt = buffer_appender<Char>;
  auto out = OutputIt(buf);
  auto context = basic_printf_context<OutputIt, Char>(out, args);
  auto parse_ctx = basic_printf_parse_context<Char>(format);
=======
inline auto parse_printf_presentation_type(char c, type t, bool& upper)
    -> presentation_type {
  using pt = presentation_type;
  constexpr auto integral_set = sint_set | uint_set | bool_set | char_set;
  switch (c) {
  case 'd': return in(t, integral_set) ? pt::dec : pt::none;
  case 'o': return in(t, integral_set) ? pt::oct : pt::none;
  case 'X': upper = true; FMT_FALLTHROUGH;
  case 'x': return in(t, integral_set) ? pt::hex : pt::none;
  case 'E': upper = true; FMT_FALLTHROUGH;
  case 'e': return in(t, float_set) ? pt::exp : pt::none;
  case 'F': upper = true; FMT_FALLTHROUGH;
  case 'f': return in(t, float_set) ? pt::fixed : pt::none;
  case 'G': upper = true; FMT_FALLTHROUGH;
  case 'g': return in(t, float_set) ? pt::general : pt::none;
  case 'A': upper = true; FMT_FALLTHROUGH;
  case 'a': return in(t, float_set) ? pt::hexfloat : pt::none;
  case 'c': return in(t, integral_set) ? pt::chr : pt::none;
  case 's': return in(t, string_set | cstring_set) ? pt::string : pt::none;
  case 'p': return in(t, pointer_set | cstring_set) ? pt::pointer : pt::none;
  default:  return pt::none;
  }
}

template <typename Char, typename Context>
void vprintf(buffer<Char>& buf, basic_string_view<Char> format,
             basic_format_args<Context> args) {
  using iterator = basic_appender<Char>;
  auto out = iterator(buf);
  auto context = basic_printf_context<Char>(out, args);
  auto parse_ctx = parse_context<Char>(format);
>>>>>>> 3b7dbd34

  // Returns the argument with specified index or, if arg_index is -1, the next
  // argument.
  auto get_arg = [&](int arg_index) {
    if (arg_index < 0)
      arg_index = parse_ctx.next_arg_id();
    else
      parse_ctx.check_arg_id(--arg_index);
    return detail::get_arg(context, arg_index);
  };

  const Char* start = parse_ctx.begin();
  const Char* end = parse_ctx.end();
  auto it = start;
  while (it != end) {
    if (!detail::find<false, Char>(it, end, '%', it)) {
      it = end;  // detail::find leaves it == nullptr if it doesn't find '%'
      break;
    }
    Char c = *it++;
    if (it != end && *it == c) {
<<<<<<< HEAD
      out = detail::write(
          out, basic_string_view<Char>(start, detail::to_unsigned(it - start)));
      start = ++it;
      continue;
    }
    out = detail::write(out, basic_string_view<Char>(
                                 start, detail::to_unsigned(it - 1 - start)));

    basic_format_specs<Char> specs;
    specs.align = align::right;

    // Parse argument index, flags and width.
    int arg_index = parse_header(it, end, specs, get_arg);
    if (arg_index == 0) parse_ctx.on_error("argument not found");
=======
      write(out, basic_string_view<Char>(start, to_unsigned(it - start)));
      start = ++it;
      continue;
    }
    write(out, basic_string_view<Char>(start, to_unsigned(it - 1 - start)));

    auto specs = format_specs();
    specs.set_align(align::right);

    // Parse argument index, flags and width.
    int arg_index = parse_header(it, end, specs, get_arg);
    if (arg_index == 0) report_error("argument not found");
>>>>>>> 3b7dbd34

    // Parse precision.
    if (it != end && *it == '.') {
      ++it;
      c = it != end ? *it : 0;
      if ('0' <= c && c <= '9') {
        specs.precision = parse_nonnegative_int(it, end, 0);
      } else if (c == '*') {
        ++it;
<<<<<<< HEAD
        specs.precision = static_cast<int>(
            visit_format_arg(detail::printf_precision_handler(), get_arg(-1)));
=======
        specs.precision =
            static_cast<int>(get_arg(-1).visit(printf_precision_handler()));
>>>>>>> 3b7dbd34
      } else {
        specs.precision = 0;
      }
    }

    auto arg = get_arg(arg_index);
    // For d, i, o, u, x, and X conversion specifiers, if a precision is
    // specified, the '0' flag is ignored
<<<<<<< HEAD
    if (specs.precision >= 0 && arg.is_integral())
      specs.fill[0] =
          ' ';  // Ignore '0' flag for non-numeric types or if '-' present.
    if (specs.precision >= 0 && arg.type() == detail::type::cstring_type) {
      auto str = visit_format_arg(detail::get_cstring<Char>(), arg);
      auto str_end = str + specs.precision;
      auto nul = std::find(str, str_end, Char());
      arg = detail::make_arg<basic_printf_context<OutputIt, Char>>(
          basic_string_view<Char>(
              str, detail::to_unsigned(nul != str_end ? nul - str
                                                      : specs.precision)));
    }
    if (specs.alt && visit_format_arg(detail::is_zero_int(), arg))
      specs.alt = false;
    if (specs.fill[0] == '0') {
      if (arg.is_arithmetic() && specs.align != align::left)
        specs.align = align::numeric;
      else
        specs.fill[0] = ' ';  // Ignore '0' flag for non-numeric types or if '-'
                              // flag is also present.
=======
    if (specs.precision >= 0 && is_integral_type(arg.type())) {
      // Ignore '0' for non-numeric types or if '-' present.
      specs.set_fill(' ');
    }
    if (specs.precision >= 0 && arg.type() == type::cstring_type) {
      auto str = arg.visit(get_cstring<Char>());
      auto str_end = str + specs.precision;
      auto nul = std::find(str, str_end, Char());
      auto sv = basic_string_view<Char>(
          str, to_unsigned(nul != str_end ? nul - str : specs.precision));
      arg = sv;
    }
    if (specs.alt() && arg.visit(is_zero_int())) specs.clear_alt();
    if (specs.fill_unit<Char>() == '0') {
      if (is_arithmetic_type(arg.type()) && specs.align() != align::left) {
        specs.set_align(align::numeric);
      } else {
        // Ignore '0' flag for non-numeric types or if '-' flag is also present.
        specs.set_fill(' ');
      }
>>>>>>> 3b7dbd34
    }

    // Parse length and convert the argument to the required type.
    c = it != end ? *it++ : 0;
    Char t = it != end ? *it : 0;
    using detail::convert_arg;
    switch (c) {
    case 'h':
      if (t == 'h') {
        ++it;
        t = it != end ? *it : 0;
        convert_arg<signed char>(arg, t);
      } else {
        convert_arg<short>(arg, t);
      }
      break;
    case 'l':
      if (t == 'l') {
        ++it;
        t = it != end ? *it : 0;
        convert_arg<long long>(arg, t);
      } else {
        convert_arg<long>(arg, t);
      }
      break;
    case 'j': convert_arg<intmax_t>(arg, t); break;
    case 'z': convert_arg<size_t>(arg, t); break;
    case 't': convert_arg<std::ptrdiff_t>(arg, t); break;
    case 'L':
      // printf produces garbage when 'L' is omitted for long double, no
      // need to do the same.
      break;
    default: --it; convert_arg<void>(arg, c);
    }

    // Parse type.
<<<<<<< HEAD
    if (it == end) FMT_THROW(format_error("invalid format string"));
=======
    if (it == end) report_error("invalid format string");
>>>>>>> 3b7dbd34
    char type = static_cast<char>(*it++);
    if (is_integral_type(arg.type())) {
      // Normalize type.
      switch (type) {
      case 'i':
      case 'u': type = 'd'; break;
      case 'c':
<<<<<<< HEAD
        visit_format_arg(
            detail::char_converter<basic_printf_context<OutputIt, Char>>(arg),
            arg);
        break;
      }
    }
    specs.type = parse_presentation_type(type);
    if (specs.type == presentation_type::none)
      parse_ctx.on_error("invalid type specifier");
=======
        arg.visit(char_converter<basic_printf_context<Char>>(arg));
        break;
      }
    }
    bool upper = false;
    specs.set_type(parse_printf_presentation_type(type, arg.type(), upper));
    if (specs.type() == presentation_type::none)
      report_error("invalid format specifier");
    if (upper) specs.set_upper();
>>>>>>> 3b7dbd34

    start = it;

    // Format argument.
<<<<<<< HEAD
    out = visit_format_arg(
        detail::printf_arg_formatter<OutputIt, Char>(out, specs, context), arg);
=======
    arg.visit(printf_arg_formatter<Char>(out, specs, context));
>>>>>>> 3b7dbd34
  }
  detail::write(out, basic_string_view<Char>(start, to_unsigned(it - start)));
}
}  // namespace detail

using printf_context = basic_printf_context<char>;
using wprintf_context = basic_printf_context<wchar_t>;

using printf_args = basic_format_args<printf_context>;
using wprintf_args = basic_format_args<wprintf_context>;

/// Constructs an `format_arg_store` object that contains references to
/// arguments and can be implicitly converted to `printf_args`.
template <typename Char = char, typename... T>
inline auto make_printf_args(T&... args)
    -> decltype(fmt::make_format_args<basic_printf_context<Char>>(args...)) {
  return fmt::make_format_args<basic_printf_context<Char>>(args...);
}

template <typename Char> struct vprintf_args {
  using type = basic_format_args<basic_printf_context<Char>>;
};

template <typename Char>
inline auto vsprintf(basic_string_view<Char> fmt,
                     typename vprintf_args<Char>::type args)
    -> std::basic_string<Char> {
<<<<<<< HEAD
  basic_memory_buffer<Char> buffer;
  vprintf(buffer, detail::to_string_view(fmt), args);
  return to_string(buffer);
=======
  auto buf = basic_memory_buffer<Char>();
  detail::vprintf(buf, fmt, args);
  return {buf.data(), buf.size()};
>>>>>>> 3b7dbd34
}

/**
 * Formats `args` according to specifications in `fmt` and returns the result
 * as as string.
 *
 * **Example**:
 *
 *     std::string message = fmt::sprintf("The answer is %d", 42);
 */
template <typename S, typename... T, typename Char = detail::char_t<S>>
inline auto sprintf(const S& fmt, const T&... args) -> std::basic_string<Char> {
  return vsprintf(detail::to_string_view(fmt),
                  fmt::make_format_args<basic_printf_context<Char>>(args...));
}

<<<<<<< HEAD
template <typename S, typename Char = char_t<S>>
inline auto vfprintf(
    std::FILE* f, const S& fmt,
    basic_format_args<basic_printf_context_t<type_identity_t<Char>>> args)
    -> int {
  basic_memory_buffer<Char> buffer;
  vprintf(buffer, detail::to_string_view(fmt), args);
  size_t size = buffer.size();
  return std::fwrite(buffer.data(), sizeof(Char), size, f) < size
=======
template <typename Char>
inline auto vfprintf(std::FILE* f, basic_string_view<Char> fmt,
                     typename vprintf_args<Char>::type args) -> int {
  auto buf = basic_memory_buffer<Char>();
  detail::vprintf(buf, fmt, args);
  size_t size = buf.size();
  return std::fwrite(buf.data(), sizeof(Char), size, f) < size
>>>>>>> 3b7dbd34
             ? -1
             : static_cast<int>(size);
}

/**
 * Formats `args` according to specifications in `fmt` and writes the output
 * to `f`.
 *
 * **Example**:
 *
 *     fmt::fprintf(stderr, "Don't %s!", "panic");
 */
template <typename S, typename... T, typename Char = detail::char_t<S>>
inline auto fprintf(std::FILE* f, const S& fmt, const T&... args) -> int {
  return vfprintf(f, detail::to_string_view(fmt),
                  make_printf_args<Char>(args...));
}

template <typename Char>
FMT_DEPRECATED inline auto vprintf(basic_string_view<Char> fmt,
                                   typename vprintf_args<Char>::type args)
    -> int {
  return vfprintf(stdout, fmt, args);
}

/**
 * Formats `args` according to specifications in `fmt` and writes the output
 * to `stdout`.
 *
 * **Example**:
 *
 *   fmt::printf("Elapsed time: %.2f seconds", 1.23);
 */
template <typename... T>
inline auto printf(string_view fmt, const T&... args) -> int {
  return vfprintf(stdout, fmt, make_printf_args(args...));
}
template <typename... T>
FMT_DEPRECATED inline auto printf(basic_string_view<wchar_t> fmt,
                                  const T&... args) -> int {
  return vfprintf(stdout, fmt, make_printf_args<wchar_t>(args...));
}

FMT_END_EXPORT
FMT_END_NAMESPACE

#endif  // FMT_PRINTF_H_<|MERGE_RESOLUTION|>--- conflicted
+++ resolved
@@ -94,22 +94,13 @@
   template <typename T, FMT_ENABLE_IF(std::is_integral<T>::value)>
   auto operator()(T value) -> int {
     if (!int_checker<std::numeric_limits<T>::is_signed>::fits_in_int(value))
-<<<<<<< HEAD
-      FMT_THROW(format_error("number is too big"));
-=======
       report_error("number is too big");
->>>>>>> 3b7dbd34
     return (std::max)(static_cast<int>(value), 0);
   }
 
   template <typename T, FMT_ENABLE_IF(!std::is_integral<T>::value)>
-<<<<<<< HEAD
-  int operator()(T) {
-    FMT_THROW(format_error("precision is not integer"));
-=======
   auto operator()(T) -> int {
     report_error("precision is not integer");
->>>>>>> 3b7dbd34
     return 0;
   }
 };
@@ -211,19 +202,10 @@
 // left alignment if it is negative.
 class printf_width_handler {
  private:
-<<<<<<< HEAD
-  using format_specs = basic_format_specs<Char>;
-
-  format_specs& specs_;
-
- public:
-  explicit printf_width_handler(format_specs& specs) : specs_(specs) {}
-=======
   format_specs& specs_;
 
  public:
   inline explicit printf_width_handler(format_specs& specs) : specs_(specs) {}
->>>>>>> 3b7dbd34
 
   template <typename T, FMT_ENABLE_IF(std::is_integral<T>::value)>
   auto operator()(T value) -> unsigned {
@@ -232,37 +214,18 @@
       specs_.set_align(align::left);
       width = 0 - width;
     }
-<<<<<<< HEAD
-    unsigned int_max = max_value<int>();
-    if (width > int_max) FMT_THROW(format_error("number is too big"));
-=======
     unsigned int_max = to_unsigned(max_value<int>());
     if (width > int_max) report_error("number is too big");
->>>>>>> 3b7dbd34
     return static_cast<unsigned>(width);
   }
 
   template <typename T, FMT_ENABLE_IF(!std::is_integral<T>::value)>
-<<<<<<< HEAD
-  unsigned operator()(T) {
-    FMT_THROW(format_error("width is not integer"));
-=======
   auto operator()(T) -> unsigned {
     report_error("width is not integer");
->>>>>>> 3b7dbd34
     return 0;
   }
 };
 
-<<<<<<< HEAD
-// The ``printf`` argument formatter.
-template <typename OutputIt, typename Char>
-class printf_arg_formatter : public arg_formatter<Char> {
- private:
-  using base = arg_formatter<Char>;
-  using context_type = basic_printf_context<OutputIt, Char>;
-  using format_specs = basic_format_specs<Char>;
-=======
 // Workaround for a bug with the XL compiler when initializing
 // printf_arg_formatter's base class.
 template <typename Char>
@@ -277,7 +240,6 @@
  private:
   using base = arg_formatter<Char>;
   using context_type = basic_printf_context<Char>;
->>>>>>> 3b7dbd34
 
   context_type& context_;
 
@@ -292,14 +254,9 @@
   }
 
  public:
-<<<<<<< HEAD
-  printf_arg_formatter(OutputIt iter, format_specs& s, context_type& ctx)
-      : base{iter, s, locale_ref()}, context_(ctx) {}
-=======
   printf_arg_formatter(basic_appender<Char> iter, format_specs& s,
                        context_type& ctx)
       : base(make_arg_formatter(iter, s)), context_(ctx) {}
->>>>>>> 3b7dbd34
 
   void operator()(monostate value) { write(value); }
 
@@ -307,26 +264,9 @@
   void operator()(T value) {
     // MSVC2013 fails to compile separate overloads for bool and Char so use
     // std::is_same instead.
-<<<<<<< HEAD
-    if (std::is_same<T, Char>::value) {
-      format_specs fmt_specs = this->specs;
-      if (fmt_specs.type != presentation_type::none &&
-          fmt_specs.type != presentation_type::chr) {
-        return (*this)(static_cast<int>(value));
-      }
-      fmt_specs.sign = sign::none;
-      fmt_specs.alt = false;
-      fmt_specs.fill[0] = ' ';  // Ignore '0' flag for char types.
-      // align::numeric needs to be overwritten here since the '0' flag is
-      // ignored for non-numeric types
-      if (fmt_specs.align == align::none || fmt_specs.align == align::numeric)
-        fmt_specs.align = align::right;
-      return write<Char>(this->out, static_cast<Char>(value), fmt_specs);
-=======
     if (!std::is_same<T, Char>::value) {
       write(value);
       return;
->>>>>>> 3b7dbd34
     }
     format_specs s = this->specs;
     if (s.type() != presentation_type::none &&
@@ -378,12 +318,7 @@
 };
 
 template <typename Char>
-<<<<<<< HEAD
-void parse_flags(basic_format_specs<Char>& specs, const Char*& it,
-                 const Char* end) {
-=======
 void parse_flags(format_specs& specs, const Char*& it, const Char* end) {
->>>>>>> 3b7dbd34
   for (; it != end; ++it) {
     switch (*it) {
     case '-': specs.set_align(align::left); break;
@@ -399,13 +334,8 @@
 }
 
 template <typename Char, typename GetArg>
-<<<<<<< HEAD
-int parse_header(const Char*& it, const Char* end,
-                 basic_format_specs<Char>& specs, GetArg get_arg) {
-=======
 auto parse_header(const Char*& it, const Char* end, format_specs& specs,
                   GetArg get_arg) -> int {
->>>>>>> 3b7dbd34
   int arg_index = -1;
   Char c = *it;
   if (c >= '0' && c <= '9') {
@@ -420,11 +350,7 @@
       if (value != 0) {
         // Nonzero value means that we parsed width and don't need to
         // parse it or flags again, so return now.
-<<<<<<< HEAD
-        if (value == -1) FMT_THROW(format_error("number is too big"));
-=======
         if (value == -1) report_error("number is too big");
->>>>>>> 3b7dbd34
         specs.width = value;
         return arg_index;
       }
@@ -435,11 +361,7 @@
   if (it != end) {
     if (*it >= '0' && *it <= '9') {
       specs.width = parse_nonnegative_int(it, end, -1);
-<<<<<<< HEAD
-      if (specs.width == -1) FMT_THROW(format_error("number is too big"));
-=======
       if (specs.width == -1) report_error("number is too big");
->>>>>>> 3b7dbd34
     } else if (*it == '*') {
       ++it;
       specs.width = static_cast<int>(
@@ -449,15 +371,6 @@
   return arg_index;
 }
 
-<<<<<<< HEAD
-template <typename Char, typename Context>
-void vprintf(buffer<Char>& buf, basic_string_view<Char> format,
-             basic_format_args<Context> args) {
-  using OutputIt = buffer_appender<Char>;
-  auto out = OutputIt(buf);
-  auto context = basic_printf_context<OutputIt, Char>(out, args);
-  auto parse_ctx = basic_printf_parse_context<Char>(format);
-=======
 inline auto parse_printf_presentation_type(char c, type t, bool& upper)
     -> presentation_type {
   using pt = presentation_type;
@@ -489,7 +402,6 @@
   auto out = iterator(buf);
   auto context = basic_printf_context<Char>(out, args);
   auto parse_ctx = parse_context<Char>(format);
->>>>>>> 3b7dbd34
 
   // Returns the argument with specified index or, if arg_index is -1, the next
   // argument.
@@ -511,22 +423,6 @@
     }
     Char c = *it++;
     if (it != end && *it == c) {
-<<<<<<< HEAD
-      out = detail::write(
-          out, basic_string_view<Char>(start, detail::to_unsigned(it - start)));
-      start = ++it;
-      continue;
-    }
-    out = detail::write(out, basic_string_view<Char>(
-                                 start, detail::to_unsigned(it - 1 - start)));
-
-    basic_format_specs<Char> specs;
-    specs.align = align::right;
-
-    // Parse argument index, flags and width.
-    int arg_index = parse_header(it, end, specs, get_arg);
-    if (arg_index == 0) parse_ctx.on_error("argument not found");
-=======
       write(out, basic_string_view<Char>(start, to_unsigned(it - start)));
       start = ++it;
       continue;
@@ -539,7 +435,6 @@
     // Parse argument index, flags and width.
     int arg_index = parse_header(it, end, specs, get_arg);
     if (arg_index == 0) report_error("argument not found");
->>>>>>> 3b7dbd34
 
     // Parse precision.
     if (it != end && *it == '.') {
@@ -549,13 +444,8 @@
         specs.precision = parse_nonnegative_int(it, end, 0);
       } else if (c == '*') {
         ++it;
-<<<<<<< HEAD
-        specs.precision = static_cast<int>(
-            visit_format_arg(detail::printf_precision_handler(), get_arg(-1)));
-=======
         specs.precision =
             static_cast<int>(get_arg(-1).visit(printf_precision_handler()));
->>>>>>> 3b7dbd34
       } else {
         specs.precision = 0;
       }
@@ -564,28 +454,6 @@
     auto arg = get_arg(arg_index);
     // For d, i, o, u, x, and X conversion specifiers, if a precision is
     // specified, the '0' flag is ignored
-<<<<<<< HEAD
-    if (specs.precision >= 0 && arg.is_integral())
-      specs.fill[0] =
-          ' ';  // Ignore '0' flag for non-numeric types or if '-' present.
-    if (specs.precision >= 0 && arg.type() == detail::type::cstring_type) {
-      auto str = visit_format_arg(detail::get_cstring<Char>(), arg);
-      auto str_end = str + specs.precision;
-      auto nul = std::find(str, str_end, Char());
-      arg = detail::make_arg<basic_printf_context<OutputIt, Char>>(
-          basic_string_view<Char>(
-              str, detail::to_unsigned(nul != str_end ? nul - str
-                                                      : specs.precision)));
-    }
-    if (specs.alt && visit_format_arg(detail::is_zero_int(), arg))
-      specs.alt = false;
-    if (specs.fill[0] == '0') {
-      if (arg.is_arithmetic() && specs.align != align::left)
-        specs.align = align::numeric;
-      else
-        specs.fill[0] = ' ';  // Ignore '0' flag for non-numeric types or if '-'
-                              // flag is also present.
-=======
     if (specs.precision >= 0 && is_integral_type(arg.type())) {
       // Ignore '0' for non-numeric types or if '-' present.
       specs.set_fill(' ');
@@ -606,7 +474,6 @@
         // Ignore '0' flag for non-numeric types or if '-' flag is also present.
         specs.set_fill(' ');
       }
->>>>>>> 3b7dbd34
     }
 
     // Parse length and convert the argument to the required type.
@@ -643,11 +510,7 @@
     }
 
     // Parse type.
-<<<<<<< HEAD
-    if (it == end) FMT_THROW(format_error("invalid format string"));
-=======
     if (it == end) report_error("invalid format string");
->>>>>>> 3b7dbd34
     char type = static_cast<char>(*it++);
     if (is_integral_type(arg.type())) {
       // Normalize type.
@@ -655,17 +518,6 @@
       case 'i':
       case 'u': type = 'd'; break;
       case 'c':
-<<<<<<< HEAD
-        visit_format_arg(
-            detail::char_converter<basic_printf_context<OutputIt, Char>>(arg),
-            arg);
-        break;
-      }
-    }
-    specs.type = parse_presentation_type(type);
-    if (specs.type == presentation_type::none)
-      parse_ctx.on_error("invalid type specifier");
-=======
         arg.visit(char_converter<basic_printf_context<Char>>(arg));
         break;
       }
@@ -675,17 +527,11 @@
     if (specs.type() == presentation_type::none)
       report_error("invalid format specifier");
     if (upper) specs.set_upper();
->>>>>>> 3b7dbd34
 
     start = it;
 
     // Format argument.
-<<<<<<< HEAD
-    out = visit_format_arg(
-        detail::printf_arg_formatter<OutputIt, Char>(out, specs, context), arg);
-=======
     arg.visit(printf_arg_formatter<Char>(out, specs, context));
->>>>>>> 3b7dbd34
   }
   detail::write(out, basic_string_view<Char>(start, to_unsigned(it - start)));
 }
@@ -713,15 +559,9 @@
 inline auto vsprintf(basic_string_view<Char> fmt,
                      typename vprintf_args<Char>::type args)
     -> std::basic_string<Char> {
-<<<<<<< HEAD
-  basic_memory_buffer<Char> buffer;
-  vprintf(buffer, detail::to_string_view(fmt), args);
-  return to_string(buffer);
-=======
   auto buf = basic_memory_buffer<Char>();
   detail::vprintf(buf, fmt, args);
   return {buf.data(), buf.size()};
->>>>>>> 3b7dbd34
 }
 
 /**
@@ -738,17 +578,6 @@
                   fmt::make_format_args<basic_printf_context<Char>>(args...));
 }
 
-<<<<<<< HEAD
-template <typename S, typename Char = char_t<S>>
-inline auto vfprintf(
-    std::FILE* f, const S& fmt,
-    basic_format_args<basic_printf_context_t<type_identity_t<Char>>> args)
-    -> int {
-  basic_memory_buffer<Char> buffer;
-  vprintf(buffer, detail::to_string_view(fmt), args);
-  size_t size = buffer.size();
-  return std::fwrite(buffer.data(), sizeof(Char), size, f) < size
-=======
 template <typename Char>
 inline auto vfprintf(std::FILE* f, basic_string_view<Char> fmt,
                      typename vprintf_args<Char>::type args) -> int {
@@ -756,7 +585,6 @@
   detail::vprintf(buf, fmt, args);
   size_t size = buf.size();
   return std::fwrite(buf.data(), sizeof(Char), size, f) < size
->>>>>>> 3b7dbd34
              ? -1
              : static_cast<int>(size);
 }
