--- conflicted
+++ resolved
@@ -75,17 +75,6 @@
     logger &operator=(logger other) SPDLOG_NOEXCEPT;
     void swap(spdlog::logger &other) SPDLOG_NOEXCEPT;
 
-<<<<<<< HEAD
-    template<typename... Args>
-    void log(source_loc loc, level::level_enum lvl, format_string_t<Args...> fmt, Args &&...args)
-    {
-        log_(loc, lvl, details::to_string_view(fmt), std::forward<Args>(args)...);
-    }
-
-    template<typename... Args>
-    void log(level::level_enum lvl, format_string_t<Args...> fmt, Args &&...args)
-    {
-=======
     template <typename... Args>
     void log(source_loc loc, level::level_enum lvl, format_string_t<Args...> fmt, Args &&...args) {
         log_(loc, lvl, details::to_string_view(fmt), std::forward<Args>(args)...);
@@ -93,7 +82,6 @@
 
     template <typename... Args>
     void log(level::level_enum lvl, format_string_t<Args...> fmt, Args &&...args) {
->>>>>>> 3b7dbd34
         log(source_loc{}, lvl, fmt, std::forward<Args>(args)...);
     }
 
@@ -137,41 +125,6 @@
 
     void log(level::level_enum lvl, string_view_t msg) { log(source_loc{}, lvl, msg); }
 
-<<<<<<< HEAD
-    template<typename... Args>
-    void trace(format_string_t<Args...> fmt, Args &&...args)
-    {
-        log(level::trace, fmt, std::forward<Args>(args)...);
-    }
-
-    template<typename... Args>
-    void debug(format_string_t<Args...> fmt, Args &&...args)
-    {
-        log(level::debug, fmt, std::forward<Args>(args)...);
-    }
-
-    template<typename... Args>
-    void info(format_string_t<Args...> fmt, Args &&...args)
-    {
-        log(level::info, fmt, std::forward<Args>(args)...);
-    }
-
-    template<typename... Args>
-    void warn(format_string_t<Args...> fmt, Args &&...args)
-    {
-        log(level::warn, fmt, std::forward<Args>(args)...);
-    }
-
-    template<typename... Args>
-    void error(format_string_t<Args...> fmt, Args &&...args)
-    {
-        log(level::err, fmt, std::forward<Args>(args)...);
-    }
-
-    template<typename... Args>
-    void critical(format_string_t<Args...> fmt, Args &&...args)
-    {
-=======
     template <typename... Args>
     void trace(format_string_t<Args...> fmt, Args &&...args) {
         log(level::trace, fmt, std::forward<Args>(args)...);
@@ -199,22 +152,10 @@
 
     template <typename... Args>
     void critical(format_string_t<Args...> fmt, Args &&...args) {
->>>>>>> 3b7dbd34
         log(level::critical, fmt, std::forward<Args>(args)...);
     }
 
 #ifdef SPDLOG_WCHAR_TO_UTF8_SUPPORT
-<<<<<<< HEAD
-    template<typename... Args>
-    void log(source_loc loc, level::level_enum lvl, wformat_string_t<Args...> fmt, Args &&...args)
-    {
-        log_(loc, lvl, details::to_string_view(fmt), std::forward<Args>(args)...);
-    }
-
-    template<typename... Args>
-    void log(level::level_enum lvl, wformat_string_t<Args...> fmt, Args &&...args)
-    {
-=======
     template <typename... Args>
     void log(source_loc loc, level::level_enum lvl, wformat_string_t<Args...> fmt, Args &&...args) {
         log_(loc, lvl, details::to_string_view(fmt), std::forward<Args>(args)...);
@@ -222,7 +163,6 @@
 
     template <typename... Args>
     void log(level::level_enum lvl, wformat_string_t<Args...> fmt, Args &&...args) {
->>>>>>> 3b7dbd34
         log(source_loc{}, lvl, fmt, std::forward<Args>(args)...);
     }
 
@@ -257,41 +197,6 @@
 
     void log(level::level_enum lvl, wstring_view_t msg) { log(source_loc{}, lvl, msg); }
 
-<<<<<<< HEAD
-    template<typename... Args>
-    void trace(wformat_string_t<Args...> fmt, Args &&...args)
-    {
-        log(level::trace, fmt, std::forward<Args>(args)...);
-    }
-
-    template<typename... Args>
-    void debug(wformat_string_t<Args...> fmt, Args &&...args)
-    {
-        log(level::debug, fmt, std::forward<Args>(args)...);
-    }
-
-    template<typename... Args>
-    void info(wformat_string_t<Args...> fmt, Args &&...args)
-    {
-        log(level::info, fmt, std::forward<Args>(args)...);
-    }
-
-    template<typename... Args>
-    void warn(wformat_string_t<Args...> fmt, Args &&...args)
-    {
-        log(level::warn, fmt, std::forward<Args>(args)...);
-    }
-
-    template<typename... Args>
-    void error(wformat_string_t<Args...> fmt, Args &&...args)
-    {
-        log(level::err, fmt, std::forward<Args>(args)...);
-    }
-
-    template<typename... Args>
-    void critical(wformat_string_t<Args...> fmt, Args &&...args)
-    {
-=======
     template <typename... Args>
     void trace(wformat_string_t<Args...> fmt, Args &&...args) {
         log(level::trace, fmt, std::forward<Args>(args)...);
@@ -319,7 +224,6 @@
 
     template <typename... Args>
     void critical(wformat_string_t<Args...> fmt, Args &&...args) {
->>>>>>> 3b7dbd34
         log(level::critical, fmt, std::forward<Args>(args)...);
     }
 #endif
@@ -409,14 +313,8 @@
     details::backtracer tracer_;
 
     // common implementation for after templated public api has been resolved
-<<<<<<< HEAD
-    template<typename... Args>
-    void log_(source_loc loc, level::level_enum lvl, string_view_t fmt, Args &&...args)
-    {
-=======
     template <typename... Args>
     void log_(source_loc loc, level::level_enum lvl, string_view_t fmt, Args &&...args) {
->>>>>>> 3b7dbd34
         bool log_enabled = should_log(lvl);
         bool traceback_enabled = tracer_.enabled();
         if (!log_enabled && !traceback_enabled) {
@@ -437,14 +335,8 @@
     }
 
 #ifdef SPDLOG_WCHAR_TO_UTF8_SUPPORT
-<<<<<<< HEAD
-    template<typename... Args>
-    void log_(source_loc loc, level::level_enum lvl, wstring_view_t fmt, Args &&...args)
-    {
-=======
     template <typename... Args>
     void log_(source_loc loc, level::level_enum lvl, wstring_view_t fmt, Args &&...args) {
->>>>>>> 3b7dbd34
         bool log_enabled = should_log(lvl);
         bool traceback_enabled = tracer_.enabled();
         if (!log_enabled && !traceback_enabled) {
@@ -453,12 +345,8 @@
         SPDLOG_TRY {
             // format to wmemory_buffer and convert to utf8
             wmemory_buf_t wbuf;
-<<<<<<< HEAD
-            fmt_lib::vformat_to(std::back_inserter(wbuf), fmt, fmt_lib::make_format_args<fmt_lib::wformat_context>(args...));
-=======
             fmt_lib::vformat_to(std::back_inserter(wbuf), fmt,
                                 fmt_lib::make_format_args<fmt_lib::wformat_context>(args...));
->>>>>>> 3b7dbd34
 
             memory_buf_t buf;
             details::os::wstr_to_utf8buf(wstring_view_t(wbuf.data(), wbuf.size()), buf);
@@ -467,11 +355,7 @@
         }
         SPDLOG_LOGGER_CATCH(loc)
     }
-<<<<<<< HEAD
-#endif // SPDLOG_WCHAR_TO_UTF8_SUPPORT
-=======
 #endif  // SPDLOG_WCHAR_TO_UTF8_SUPPORT
->>>>>>> 3b7dbd34
 
     // log the given message (if the given log level is high enough),
     // and save backtrace (if backtrace is enabled).
