--- conflicted
+++ resolved
@@ -55,13 +55,7 @@
         submodules: true
 
     - name: Configure Build and Test
-<<<<<<< HEAD
       run: ctest -VV -S ${{github.workspace}}/cmake/usCTestScript_github.cmake
-      env:
-         CC: clang
-         CXX: clang++
-=======
-      run: ctest -VV -S ${{github.workspace}}/cmake/usCTestScript_travis.cmake
   
   # linux_clang_build:
   #   name: Build and test on supported clang compiler
@@ -79,11 +73,10 @@
   #     run: sudo apt-get -yq --no-install-suggests --no-install-recommends install valgrind
       
   #   - name: Configure Build and Test
-  #     run: ctest -VV -S ${{github.workspace}}/cmake/usCTestScript_travis.cmake
+  #     run: ctest -VV -S ${{github.workspace}}/cmake/usCTestScript_github.cmake
   #     env:
   #        CC: clang
   #        CXX: clang++
->>>>>>> 7d386344
   
   build:
     name: Build and test on ${{matrix.os}} with build configuration ${{matrix.buildconfiguration}} 
