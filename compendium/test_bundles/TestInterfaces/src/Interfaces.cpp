#include "TestInterfaces/Interfaces.hpp"

namespace test {
Interface1::~Interface1() = default;
Interface2::~Interface2() = default;
Interface3::~Interface3() = default;

<<<<<<< HEAD
    DSGraph01::~DSGraph01() = default;
    DSGraph02::~DSGraph02() = default;
    DSGraph03::~DSGraph03() = default;
    DSGraph04::~DSGraph04() = default;
    DSGraph05::~DSGraph05() = default;
    DSGraph06::~DSGraph06() = default;
    DSGraph07::~DSGraph07() = default;
    
    LifeCycleValidation::~LifeCycleValidation() = default;
    CAInterface::~CAInterface() = default;
    CAInterface1::~CAInterface1() = default;
=======
DSGraph01::~DSGraph01() = default;
DSGraph02::~DSGraph02() = default;
DSGraph03::~DSGraph03() = default;
DSGraph04::~DSGraph04() = default;
DSGraph05::~DSGraph05() = default;
DSGraph06::~DSGraph06() = default;
DSGraph07::~DSGraph07() = default;

LifeCycleValidation::~LifeCycleValidation() = default;
>>>>>>> 5be6d095
}<|MERGE_RESOLUTION|>--- conflicted
+++ resolved
@@ -5,19 +5,6 @@
 Interface2::~Interface2() = default;
 Interface3::~Interface3() = default;
 
-<<<<<<< HEAD
-    DSGraph01::~DSGraph01() = default;
-    DSGraph02::~DSGraph02() = default;
-    DSGraph03::~DSGraph03() = default;
-    DSGraph04::~DSGraph04() = default;
-    DSGraph05::~DSGraph05() = default;
-    DSGraph06::~DSGraph06() = default;
-    DSGraph07::~DSGraph07() = default;
-    
-    LifeCycleValidation::~LifeCycleValidation() = default;
-    CAInterface::~CAInterface() = default;
-    CAInterface1::~CAInterface1() = default;
-=======
 DSGraph01::~DSGraph01() = default;
 DSGraph02::~DSGraph02() = default;
 DSGraph03::~DSGraph03() = default;
@@ -27,5 +14,7 @@
 DSGraph07::~DSGraph07() = default;
 
 LifeCycleValidation::~LifeCycleValidation() = default;
->>>>>>> 5be6d095
+CAInterface::~CAInterface() = default;
+CAInterface1::~CAInterface1() = default;
+
 }