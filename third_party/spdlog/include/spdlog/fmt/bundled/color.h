// Formatting library for C++ - color support
//
// Copyright (c) 2018 - present, Victor Zverovich and fmt contributors
// All rights reserved.
//
// For the license information refer to format.h.

#ifndef FMT_COLOR_H_
#define FMT_COLOR_H_

#include "format.h"

FMT_BEGIN_NAMESPACE
FMT_BEGIN_EXPORT

enum class color : uint32_t {
  alice_blue = 0xF0F8FF,               // rgb(240,248,255)
  antique_white = 0xFAEBD7,            // rgb(250,235,215)
  aqua = 0x00FFFF,                     // rgb(0,255,255)
  aquamarine = 0x7FFFD4,               // rgb(127,255,212)
  azure = 0xF0FFFF,                    // rgb(240,255,255)
  beige = 0xF5F5DC,                    // rgb(245,245,220)
  bisque = 0xFFE4C4,                   // rgb(255,228,196)
  black = 0x000000,                    // rgb(0,0,0)
  blanched_almond = 0xFFEBCD,          // rgb(255,235,205)
  blue = 0x0000FF,                     // rgb(0,0,255)
  blue_violet = 0x8A2BE2,              // rgb(138,43,226)
  brown = 0xA52A2A,                    // rgb(165,42,42)
  burly_wood = 0xDEB887,               // rgb(222,184,135)
  cadet_blue = 0x5F9EA0,               // rgb(95,158,160)
  chartreuse = 0x7FFF00,               // rgb(127,255,0)
  chocolate = 0xD2691E,                // rgb(210,105,30)
  coral = 0xFF7F50,                    // rgb(255,127,80)
  cornflower_blue = 0x6495ED,          // rgb(100,149,237)
  cornsilk = 0xFFF8DC,                 // rgb(255,248,220)
  crimson = 0xDC143C,                  // rgb(220,20,60)
  cyan = 0x00FFFF,                     // rgb(0,255,255)
  dark_blue = 0x00008B,                // rgb(0,0,139)
  dark_cyan = 0x008B8B,                // rgb(0,139,139)
  dark_golden_rod = 0xB8860B,          // rgb(184,134,11)
  dark_gray = 0xA9A9A9,                // rgb(169,169,169)
  dark_green = 0x006400,               // rgb(0,100,0)
  dark_khaki = 0xBDB76B,               // rgb(189,183,107)
  dark_magenta = 0x8B008B,             // rgb(139,0,139)
  dark_olive_green = 0x556B2F,         // rgb(85,107,47)
  dark_orange = 0xFF8C00,              // rgb(255,140,0)
  dark_orchid = 0x9932CC,              // rgb(153,50,204)
  dark_red = 0x8B0000,                 // rgb(139,0,0)
  dark_salmon = 0xE9967A,              // rgb(233,150,122)
  dark_sea_green = 0x8FBC8F,           // rgb(143,188,143)
  dark_slate_blue = 0x483D8B,          // rgb(72,61,139)
  dark_slate_gray = 0x2F4F4F,          // rgb(47,79,79)
  dark_turquoise = 0x00CED1,           // rgb(0,206,209)
  dark_violet = 0x9400D3,              // rgb(148,0,211)
  deep_pink = 0xFF1493,                // rgb(255,20,147)
  deep_sky_blue = 0x00BFFF,            // rgb(0,191,255)
  dim_gray = 0x696969,                 // rgb(105,105,105)
  dodger_blue = 0x1E90FF,              // rgb(30,144,255)
  fire_brick = 0xB22222,               // rgb(178,34,34)
  floral_white = 0xFFFAF0,             // rgb(255,250,240)
  forest_green = 0x228B22,             // rgb(34,139,34)
  fuchsia = 0xFF00FF,                  // rgb(255,0,255)
  gainsboro = 0xDCDCDC,                // rgb(220,220,220)
  ghost_white = 0xF8F8FF,              // rgb(248,248,255)
  gold = 0xFFD700,                     // rgb(255,215,0)
  golden_rod = 0xDAA520,               // rgb(218,165,32)
  gray = 0x808080,                     // rgb(128,128,128)
  green = 0x008000,                    // rgb(0,128,0)
  green_yellow = 0xADFF2F,             // rgb(173,255,47)
  honey_dew = 0xF0FFF0,                // rgb(240,255,240)
  hot_pink = 0xFF69B4,                 // rgb(255,105,180)
  indian_red = 0xCD5C5C,               // rgb(205,92,92)
  indigo = 0x4B0082,                   // rgb(75,0,130)
  ivory = 0xFFFFF0,                    // rgb(255,255,240)
  khaki = 0xF0E68C,                    // rgb(240,230,140)
  lavender = 0xE6E6FA,                 // rgb(230,230,250)
  lavender_blush = 0xFFF0F5,           // rgb(255,240,245)
  lawn_green = 0x7CFC00,               // rgb(124,252,0)
  lemon_chiffon = 0xFFFACD,            // rgb(255,250,205)
  light_blue = 0xADD8E6,               // rgb(173,216,230)
  light_coral = 0xF08080,              // rgb(240,128,128)
  light_cyan = 0xE0FFFF,               // rgb(224,255,255)
  light_golden_rod_yellow = 0xFAFAD2,  // rgb(250,250,210)
  light_gray = 0xD3D3D3,               // rgb(211,211,211)
  light_green = 0x90EE90,              // rgb(144,238,144)
  light_pink = 0xFFB6C1,               // rgb(255,182,193)
  light_salmon = 0xFFA07A,             // rgb(255,160,122)
  light_sea_green = 0x20B2AA,          // rgb(32,178,170)
  light_sky_blue = 0x87CEFA,           // rgb(135,206,250)
  light_slate_gray = 0x778899,         // rgb(119,136,153)
  light_steel_blue = 0xB0C4DE,         // rgb(176,196,222)
  light_yellow = 0xFFFFE0,             // rgb(255,255,224)
  lime = 0x00FF00,                     // rgb(0,255,0)
  lime_green = 0x32CD32,               // rgb(50,205,50)
  linen = 0xFAF0E6,                    // rgb(250,240,230)
  magenta = 0xFF00FF,                  // rgb(255,0,255)
  maroon = 0x800000,                   // rgb(128,0,0)
  medium_aquamarine = 0x66CDAA,        // rgb(102,205,170)
  medium_blue = 0x0000CD,              // rgb(0,0,205)
  medium_orchid = 0xBA55D3,            // rgb(186,85,211)
  medium_purple = 0x9370DB,            // rgb(147,112,219)
  medium_sea_green = 0x3CB371,         // rgb(60,179,113)
  medium_slate_blue = 0x7B68EE,        // rgb(123,104,238)
  medium_spring_green = 0x00FA9A,      // rgb(0,250,154)
  medium_turquoise = 0x48D1CC,         // rgb(72,209,204)
  medium_violet_red = 0xC71585,        // rgb(199,21,133)
  midnight_blue = 0x191970,            // rgb(25,25,112)
  mint_cream = 0xF5FFFA,               // rgb(245,255,250)
  misty_rose = 0xFFE4E1,               // rgb(255,228,225)
  moccasin = 0xFFE4B5,                 // rgb(255,228,181)
  navajo_white = 0xFFDEAD,             // rgb(255,222,173)
  navy = 0x000080,                     // rgb(0,0,128)
  old_lace = 0xFDF5E6,                 // rgb(253,245,230)
  olive = 0x808000,                    // rgb(128,128,0)
  olive_drab = 0x6B8E23,               // rgb(107,142,35)
  orange = 0xFFA500,                   // rgb(255,165,0)
  orange_red = 0xFF4500,               // rgb(255,69,0)
  orchid = 0xDA70D6,                   // rgb(218,112,214)
  pale_golden_rod = 0xEEE8AA,          // rgb(238,232,170)
  pale_green = 0x98FB98,               // rgb(152,251,152)
  pale_turquoise = 0xAFEEEE,           // rgb(175,238,238)
  pale_violet_red = 0xDB7093,          // rgb(219,112,147)
  papaya_whip = 0xFFEFD5,              // rgb(255,239,213)
  peach_puff = 0xFFDAB9,               // rgb(255,218,185)
  peru = 0xCD853F,                     // rgb(205,133,63)
  pink = 0xFFC0CB,                     // rgb(255,192,203)
  plum = 0xDDA0DD,                     // rgb(221,160,221)
  powder_blue = 0xB0E0E6,              // rgb(176,224,230)
  purple = 0x800080,                   // rgb(128,0,128)
  rebecca_purple = 0x663399,           // rgb(102,51,153)
  red = 0xFF0000,                      // rgb(255,0,0)
  rosy_brown = 0xBC8F8F,               // rgb(188,143,143)
  royal_blue = 0x4169E1,               // rgb(65,105,225)
  saddle_brown = 0x8B4513,             // rgb(139,69,19)
  salmon = 0xFA8072,                   // rgb(250,128,114)
  sandy_brown = 0xF4A460,              // rgb(244,164,96)
  sea_green = 0x2E8B57,                // rgb(46,139,87)
  sea_shell = 0xFFF5EE,                // rgb(255,245,238)
  sienna = 0xA0522D,                   // rgb(160,82,45)
  silver = 0xC0C0C0,                   // rgb(192,192,192)
  sky_blue = 0x87CEEB,                 // rgb(135,206,235)
  slate_blue = 0x6A5ACD,               // rgb(106,90,205)
  slate_gray = 0x708090,               // rgb(112,128,144)
  snow = 0xFFFAFA,                     // rgb(255,250,250)
  spring_green = 0x00FF7F,             // rgb(0,255,127)
  steel_blue = 0x4682B4,               // rgb(70,130,180)
  tan = 0xD2B48C,                      // rgb(210,180,140)
  teal = 0x008080,                     // rgb(0,128,128)
  thistle = 0xD8BFD8,                  // rgb(216,191,216)
  tomato = 0xFF6347,                   // rgb(255,99,71)
  turquoise = 0x40E0D0,                // rgb(64,224,208)
  violet = 0xEE82EE,                   // rgb(238,130,238)
  wheat = 0xF5DEB3,                    // rgb(245,222,179)
  white = 0xFFFFFF,                    // rgb(255,255,255)
  white_smoke = 0xF5F5F5,              // rgb(245,245,245)
  yellow = 0xFFFF00,                   // rgb(255,255,0)
  yellow_green = 0x9ACD32              // rgb(154,205,50)
};                                     // enum class color

enum class terminal_color : uint8_t {
  black = 30,
  red,
  green,
  yellow,
  blue,
  magenta,
  cyan,
  white,
  bright_black = 90,
  bright_red,
  bright_green,
  bright_yellow,
  bright_blue,
  bright_magenta,
  bright_cyan,
  bright_white
};

enum class emphasis : uint8_t {
  bold = 1,
  faint = 1 << 1,
  italic = 1 << 2,
  underline = 1 << 3,
  blink = 1 << 4,
  reverse = 1 << 5,
  conceal = 1 << 6,
  strikethrough = 1 << 7,
};

// rgb is a struct for red, green and blue colors.
// Using the name "rgb" makes some editors show the color in a tooltip.
struct rgb {
  FMT_CONSTEXPR rgb() : r(0), g(0), b(0) {}
  FMT_CONSTEXPR rgb(uint8_t r_, uint8_t g_, uint8_t b_) : r(r_), g(g_), b(b_) {}
  FMT_CONSTEXPR rgb(uint32_t hex)
      : r((hex >> 16) & 0xFF), g((hex >> 8) & 0xFF), b(hex & 0xFF) {}
  FMT_CONSTEXPR rgb(color hex)
      : r((uint32_t(hex) >> 16) & 0xFF),
        g((uint32_t(hex) >> 8) & 0xFF),
        b(uint32_t(hex) & 0xFF) {}
  uint8_t r;
  uint8_t g;
  uint8_t b;
};

namespace detail {

// color is a struct of either a rgb color or a terminal color.
struct color_type {
  FMT_CONSTEXPR color_type() noexcept : is_rgb(), value{} {}
  FMT_CONSTEXPR color_type(color rgb_color) noexcept : is_rgb(true), value{} {
    value.rgb_color = static_cast<uint32_t>(rgb_color);
  }
  FMT_CONSTEXPR color_type(rgb rgb_color) noexcept : is_rgb(true), value{} {
    value.rgb_color = (static_cast<uint32_t>(rgb_color.r) << 16) |
                      (static_cast<uint32_t>(rgb_color.g) << 8) | rgb_color.b;
  }
  FMT_CONSTEXPR color_type(terminal_color term_color) noexcept
      : is_rgb(), value{} {
    value.term_color = static_cast<uint8_t>(term_color);
  }
  bool is_rgb;
  union color_union {
    uint8_t term_color;
    uint32_t rgb_color;
  } value;
};
}  // namespace detail

/// A text style consisting of foreground and background colors and emphasis.
class text_style {
 public:
  FMT_CONSTEXPR text_style(emphasis em = emphasis()) noexcept
      : set_foreground_color(), set_background_color(), ems(em) {}

  FMT_CONSTEXPR auto operator|=(const text_style& rhs) -> text_style& {
    if (!set_foreground_color) {
      set_foreground_color = rhs.set_foreground_color;
      foreground_color = rhs.foreground_color;
    } else if (rhs.set_foreground_color) {
      if (!foreground_color.is_rgb || !rhs.foreground_color.is_rgb)
        report_error("can't OR a terminal color");
      foreground_color.value.rgb_color |= rhs.foreground_color.value.rgb_color;
    }

    if (!set_background_color) {
      set_background_color = rhs.set_background_color;
      background_color = rhs.background_color;
    } else if (rhs.set_background_color) {
      if (!background_color.is_rgb || !rhs.background_color.is_rgb)
        report_error("can't OR a terminal color");
      background_color.value.rgb_color |= rhs.background_color.value.rgb_color;
    }

    ems = static_cast<emphasis>(static_cast<uint8_t>(ems) |
                                static_cast<uint8_t>(rhs.ems));
    return *this;
  }

  friend FMT_CONSTEXPR auto operator|(text_style lhs, const text_style& rhs)
      -> text_style {
    return lhs |= rhs;
  }

  FMT_CONSTEXPR auto has_foreground() const noexcept -> bool {
    return set_foreground_color;
  }
  FMT_CONSTEXPR auto has_background() const noexcept -> bool {
    return set_background_color;
  }
  FMT_CONSTEXPR auto has_emphasis() const noexcept -> bool {
    return static_cast<uint8_t>(ems) != 0;
  }
  FMT_CONSTEXPR auto get_foreground() const noexcept -> detail::color_type {
    FMT_ASSERT(has_foreground(), "no foreground specified for this style");
    return foreground_color;
  }
  FMT_CONSTEXPR auto get_background() const noexcept -> detail::color_type {
    FMT_ASSERT(has_background(), "no background specified for this style");
    return background_color;
  }
  FMT_CONSTEXPR auto get_emphasis() const noexcept -> emphasis {
    FMT_ASSERT(has_emphasis(), "no emphasis specified for this style");
    return ems;
  }

 private:
  FMT_CONSTEXPR text_style(bool is_foreground,
                           detail::color_type text_color) noexcept
      : set_foreground_color(), set_background_color(), ems() {
    if (is_foreground) {
      foreground_color = text_color;
      set_foreground_color = true;
    } else {
      background_color = text_color;
      set_background_color = true;
    }
  }

  friend FMT_CONSTEXPR auto fg(detail::color_type foreground) noexcept
      -> text_style;

  friend FMT_CONSTEXPR auto bg(detail::color_type background) noexcept
      -> text_style;

  detail::color_type foreground_color;
  detail::color_type background_color;
  bool set_foreground_color;
  bool set_background_color;
  emphasis ems;
};

/// Creates a text style from the foreground (text) color.
FMT_CONSTEXPR inline auto fg(detail::color_type foreground) noexcept
    -> text_style {
  return text_style(true, foreground);
}

/// Creates a text style from the background color.
FMT_CONSTEXPR inline auto bg(detail::color_type background) noexcept
    -> text_style {
  return text_style(false, background);
}

FMT_CONSTEXPR inline auto operator|(emphasis lhs, emphasis rhs) noexcept
    -> text_style {
  return text_style(lhs) | rhs;
}

namespace detail {

template <typename Char> struct ansi_color_escape {
  FMT_CONSTEXPR ansi_color_escape(color_type text_color,
                                  const char* esc) noexcept {
    // If we have a terminal color, we need to output another escape code
    // sequence.
    if (!text_color.is_rgb) {
      bool is_background = esc == string_view("\x1b[48;2;");
      uint32_t value = text_color.value.term_color;
      // Background ASCII codes are the same as the foreground ones but with
      // 10 more.
      if (is_background) value += 10u;

      size_t index = 0;
      buffer[index++] = static_cast<Char>('\x1b');
      buffer[index++] = static_cast<Char>('[');

      if (value >= 100u) {
        buffer[index++] = static_cast<Char>('1');
        value %= 100u;
      }
      buffer[index++] = static_cast<Char>('0' + value / 10u);
      buffer[index++] = static_cast<Char>('0' + value % 10u);

      buffer[index++] = static_cast<Char>('m');
      buffer[index++] = static_cast<Char>('\0');
      return;
    }

    for (int i = 0; i < 7; i++) {
      buffer[i] = static_cast<Char>(esc[i]);
    }
    rgb color(text_color.value.rgb_color);
    to_esc(color.r, buffer + 7, ';');
    to_esc(color.g, buffer + 11, ';');
    to_esc(color.b, buffer + 15, 'm');
    buffer[19] = static_cast<Char>(0);
  }
  FMT_CONSTEXPR ansi_color_escape(emphasis em) noexcept {
    uint8_t em_codes[num_emphases] = {};
    if (has_emphasis(em, emphasis::bold)) em_codes[0] = 1;
    if (has_emphasis(em, emphasis::faint)) em_codes[1] = 2;
    if (has_emphasis(em, emphasis::italic)) em_codes[2] = 3;
    if (has_emphasis(em, emphasis::underline)) em_codes[3] = 4;
    if (has_emphasis(em, emphasis::blink)) em_codes[4] = 5;
    if (has_emphasis(em, emphasis::reverse)) em_codes[5] = 7;
    if (has_emphasis(em, emphasis::conceal)) em_codes[6] = 8;
    if (has_emphasis(em, emphasis::strikethrough)) em_codes[7] = 9;

    size_t index = 0;
    for (size_t i = 0; i < num_emphases; ++i) {
      if (!em_codes[i]) continue;
      buffer[index++] = static_cast<Char>('\x1b');
      buffer[index++] = static_cast<Char>('[');
      buffer[index++] = static_cast<Char>('0' + em_codes[i]);
      buffer[index++] = static_cast<Char>('m');
    }
    buffer[index++] = static_cast<Char>(0);
  }
  FMT_CONSTEXPR operator const Char*() const noexcept { return buffer; }

  FMT_CONSTEXPR auto begin() const noexcept -> const Char* { return buffer; }
  FMT_CONSTEXPR20 auto end() const noexcept -> const Char* {
    return buffer + basic_string_view<Char>(buffer).size();
  }

 private:
  static constexpr size_t num_emphases = 8;
  Char buffer[7u + 3u * num_emphases + 1u];

  static FMT_CONSTEXPR void to_esc(uint8_t c, Char* out,
                                   char delimiter) noexcept {
    out[0] = static_cast<Char>('0' + c / 100);
    out[1] = static_cast<Char>('0' + c / 10 % 10);
    out[2] = static_cast<Char>('0' + c % 10);
    out[3] = static_cast<Char>(delimiter);
  }
  static FMT_CONSTEXPR auto has_emphasis(emphasis em, emphasis mask) noexcept
      -> bool {
    return static_cast<uint8_t>(em) & static_cast<uint8_t>(mask);
  }
};

template <typename Char>
FMT_CONSTEXPR auto make_foreground_color(color_type foreground) noexcept
    -> ansi_color_escape<Char> {
  return ansi_color_escape<Char>(foreground, "\x1b[38;2;");
}

template <typename Char>
FMT_CONSTEXPR auto make_background_color(color_type background) noexcept
    -> ansi_color_escape<Char> {
  return ansi_color_escape<Char>(background, "\x1b[48;2;");
}

template <typename Char>
FMT_CONSTEXPR auto make_emphasis(emphasis em) noexcept
    -> ansi_color_escape<Char> {
  return ansi_color_escape<Char>(em);
}

template <typename Char> inline void reset_color(buffer<Char>& buffer) {
  auto reset_color = string_view("\x1b[0m");
  buffer.append(reset_color.begin(), reset_color.end());
}

template <typename T> struct styled_arg : view {
  const T& value;
  text_style style;
  styled_arg(const T& v, text_style s) : value(v), style(s) {}
};

template <typename Char>
void vformat_to(buffer<Char>& buf, const text_style& ts,
                basic_string_view<Char> fmt,
                basic_format_args<buffered_context<Char>> args) {
  bool has_style = false;
  if (ts.has_emphasis()) {
    has_style = true;
    auto emphasis = make_emphasis<Char>(ts.get_emphasis());
    buf.append(emphasis.begin(), emphasis.end());
  }
  if (ts.has_foreground()) {
    has_style = true;
    auto foreground = make_foreground_color<Char>(ts.get_foreground());
    buf.append(foreground.begin(), foreground.end());
  }
  if (ts.has_background()) {
    has_style = true;
    auto background = make_background_color<Char>(ts.get_background());
    buf.append(background.begin(), background.end());
  }
  vformat_to(buf, fmt, args);
  if (has_style) reset_color<Char>(buf);
}
}  // namespace detail

inline void vprint(FILE* f, const text_style& ts, string_view fmt,
                   format_args args) {
  auto buf = memory_buffer();
  detail::vformat_to(buf, ts, fmt, args);
  print(f, FMT_STRING("{}"), string_view(buf.begin(), buf.size()));
}

/**
 * Formats a string and prints it to the specified file stream using ANSI
 * escape sequences to specify text formatting.
 *
 * **Example**:
 *
 *     fmt::print(fmt::emphasis::bold | fg(fmt::color::red),
 *                "Elapsed time: {0:.2f} seconds", 1.23);
 */
template <typename... T>
void print(FILE* f, const text_style& ts, format_string<T...> fmt,
           T&&... args) {
  vprint(f, ts, fmt.str, vargs<T...>{{args...}});
}

/**
 * Formats a string and prints it to stdout using ANSI escape sequences to
 * specify text formatting.
 *
 * **Example**:
 *
 *     fmt::print(fmt::emphasis::bold | fg(fmt::color::red),
 *                "Elapsed time: {0:.2f} seconds", 1.23);
 */
template <typename... T>
void print(const text_style& ts, format_string<T...> fmt, T&&... args) {
  return print(stdout, ts, fmt, std::forward<T>(args)...);
}

inline auto vformat(const text_style& ts, string_view fmt, format_args args)
    -> std::string {
  auto buf = memory_buffer();
  detail::vformat_to(buf, ts, fmt, args);
  return fmt::to_string(buf);
}

/**
 * Formats arguments and returns the result as a string using ANSI escape
 * sequences to specify text formatting.
 *
 * **Example**:
 *
 * ```
 * #include <fmt/color.h>
 * std::string message = fmt::format(fmt::emphasis::bold | fg(fmt::color::red),
 *                                   "The answer is {}", 42);
 * ```
 */
template <typename... T>
inline auto format(const text_style& ts, format_string<T...> fmt, T&&... args)
    -> std::string {
  return fmt::vformat(ts, fmt.str, vargs<T...>{{args...}});
}

<<<<<<< HEAD
/**
  Formats a string with the given text_style and writes the output to ``out``.
 */
template <typename OutputIt, typename Char,
          FMT_ENABLE_IF(detail::is_output_iterator<OutputIt, Char>::value)>
OutputIt vformat_to(
    OutputIt out, const text_style& ts, basic_string_view<Char> format_str,
    basic_format_args<buffer_context<type_identity_t<Char>>> args) {
  auto&& buf = detail::get_buffer<Char>(out);
  detail::vformat_to(buf, ts, format_str, args);
  return detail::get_iterator(buf);
=======
/// Formats a string with the given text_style and writes the output to `out`.
template <typename OutputIt,
          FMT_ENABLE_IF(detail::is_output_iterator<OutputIt, char>::value)>
auto vformat_to(OutputIt out, const text_style& ts, string_view fmt,
                format_args args) -> OutputIt {
  auto&& buf = detail::get_buffer<char>(out);
  detail::vformat_to(buf, ts, fmt, args);
  return detail::get_iterator(buf, out);
>>>>>>> 3b7dbd34
}

/**
 * Formats arguments with the given text style, writes the result to the output
 * iterator `out` and returns the iterator past the end of the output range.
 *
 * **Example**:
 *
 *     std::vector<char> out;
 *     fmt::format_to(std::back_inserter(out),
 *                    fmt::emphasis::bold | fg(fmt::color::red), "{}", 42);
 */
template <typename OutputIt, typename... T,
          FMT_ENABLE_IF(detail::is_output_iterator<OutputIt, char>::value)>
inline auto format_to(OutputIt out, const text_style& ts,
                      format_string<T...> fmt, T&&... args) -> OutputIt {
  return vformat_to(out, ts, fmt.str, vargs<T...>{{args...}});
}

template <typename T, typename Char>
struct formatter<detail::styled_arg<T>, Char> : formatter<T, Char> {
  template <typename FormatContext>
  auto format(const detail::styled_arg<T>& arg, FormatContext& ctx) const
      -> decltype(ctx.out()) {
    const auto& ts = arg.style;
    auto out = ctx.out();

    bool has_style = false;
    if (ts.has_emphasis()) {
      has_style = true;
      auto emphasis = detail::make_emphasis<Char>(ts.get_emphasis());
      out = detail::copy<Char>(emphasis.begin(), emphasis.end(), out);
    }
    if (ts.has_foreground()) {
      has_style = true;
      auto foreground =
          detail::make_foreground_color<Char>(ts.get_foreground());
      out = detail::copy<Char>(foreground.begin(), foreground.end(), out);
    }
    if (ts.has_background()) {
      has_style = true;
      auto background =
          detail::make_background_color<Char>(ts.get_background());
      out = detail::copy<Char>(background.begin(), background.end(), out);
    }
    out = formatter<T, Char>::format(arg.value, ctx);
    if (has_style) {
      auto reset_color = string_view("\x1b[0m");
      out = detail::copy<Char>(reset_color.begin(), reset_color.end(), out);
    }
    return out;
  }
};

/**
 * Returns an argument that will be formatted using ANSI escape sequences,
 * to be used in a formatting function.
 *
 * **Example**:
 *
 *     fmt::print("Elapsed time: {0:.2f} seconds",
 *                fmt::styled(1.23, fmt::fg(fmt::color::green) |
 *                                  fmt::bg(fmt::color::blue)));
 */
template <typename T>
FMT_CONSTEXPR auto styled(const T& value, text_style ts)
    -> detail::styled_arg<remove_cvref_t<T>> {
  return detail::styled_arg<remove_cvref_t<T>>{value, ts};
}

FMT_END_EXPORT
FMT_END_NAMESPACE

#endif  // FMT_COLOR_H_<|MERGE_RESOLUTION|>--- conflicted
+++ resolved
@@ -526,19 +526,6 @@
   return fmt::vformat(ts, fmt.str, vargs<T...>{{args...}});
 }
 
-<<<<<<< HEAD
-/**
-  Formats a string with the given text_style and writes the output to ``out``.
- */
-template <typename OutputIt, typename Char,
-          FMT_ENABLE_IF(detail::is_output_iterator<OutputIt, Char>::value)>
-OutputIt vformat_to(
-    OutputIt out, const text_style& ts, basic_string_view<Char> format_str,
-    basic_format_args<buffer_context<type_identity_t<Char>>> args) {
-  auto&& buf = detail::get_buffer<Char>(out);
-  detail::vformat_to(buf, ts, format_str, args);
-  return detail::get_iterator(buf);
-=======
 /// Formats a string with the given text_style and writes the output to `out`.
 template <typename OutputIt,
           FMT_ENABLE_IF(detail::is_output_iterator<OutputIt, char>::value)>
@@ -547,7 +534,6 @@
   auto&& buf = detail::get_buffer<char>(out);
   detail::vformat_to(buf, ts, fmt, args);
   return detail::get_iterator(buf, out);
->>>>>>> 3b7dbd34
 }
 
 /**
