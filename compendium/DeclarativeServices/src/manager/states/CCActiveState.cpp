/*=============================================================================

  Library: CppMicroServices

  Copyright (c) The CppMicroServices developers. See the COPYRIGHT
  file at the top-level directory of this distribution and at
  https://github.com/CppMicroServices/CppMicroServices/COPYRIGHT .

  Licensed under the Apache License, Version 2.0 (the "License");
  you may not use this file except in compliance with the License.
  You may obtain a copy of the License at

  http://www.apache.org/licenses/LICENSE-2.0

  Unless required by applicable law or agreed to in writing, software
  distributed under the License is distributed on an "AS IS" BASIS,
  WITHOUT WARRANTIES OR CONDITIONS OF ANY KIND, either express or implied.
  See the License for the specific language governing permissions and
  limitations under the License.

  =============================================================================*/

#include "CCActiveState.hpp"
#include "../ComponentConfigurationImpl.hpp"
#include "CCUnsatisfiedReferenceState.hpp"
#include "cppmicroservices/SharedLibraryException.h"

#include "cppmicroservices/detail/ScopeGuard.h"

namespace cppmicroservices {
namespace scrimpl {

CCActiveState::CCActiveState() = default;

std::shared_ptr<ComponentInstance> CCActiveState::Activate(
  ComponentConfigurationImpl& mgr,
  const cppmicroservices::Bundle& clientBundle)
{
   std::lock_guard<std::mutex> lock(oneAtATimeMutex);
   auto logger = mgr.GetLogger();

   // Make sure the state didn't change while we were waiting
   if (mgr.GetConfigState() != service::component::runtime::dto::ACTIVE) {
     logger->Log(cppmicroservices::logservice::SeverityLevel::LOG_ERROR,
                 "Activate failed. Component no longer in Active State.");
     return nullptr;
   }
  // no state change, already in active state. create and return a ComponentInstance object
  std::shared_ptr<ComponentInstance> instance;
<<<<<<< HEAD
=======
  auto logger = mgr.GetLogger();
  if (latch.CountUp()) {
    {
      detail::ScopeGuard sg([this, logger]() {
        // By using try/catch here, we ensure that this lambda function doesn't
        // throw inside LatchScopeGuard's dtor.
        try {
          latch.CountDown();
        } catch (...) {
          logger->Log(cppmicroservices::logservice::SeverityLevel::LOG_ERROR,
                      "latch.CountDown() threw an exception during "
                      "LatchScopeGuard cleanup.",
                      std::current_exception());
        }
      });
>>>>>>> 5be6d095

  instance = mgr.CreateAndActivateComponentInstance(clientBundle);

  // Just in case the configuration properties changed between Registration and
  // Construction of the component, update the properties in the service registration object.
  // An example of when this could happen is when immediate=false and configuration-policy
  // = optional. The component could be registered before all the configuration objects are
  // available but it won't be constructed until someone gets the service. In between those
  // two activities the configuration objects could change and the service registration properties
  // would be out of date.
  if (instance) {
      mgr.SetRegistrationProperties();
  }

  if (!instance) {
    logger->Log(cppmicroservices::logservice::SeverityLevel::LOG_ERROR,
                "Component configuration activation failed");
  }
  return instance;
}

void CCActiveState::Deactivate(ComponentConfigurationImpl& mgr)
{
  std::lock_guard<std::mutex> lock(oneAtATimeMutex);

  // Make sure the state didn't change while we were waiting
  if (mgr.GetConfigState() != service::component::runtime::dto::ACTIVE) {
    auto logger = mgr.GetLogger();
    logger->Log(cppmicroservices::logservice::SeverityLevel::LOG_ERROR,
                "Deactivate failed. Component no longer in Active State.");
    return;
  }
  DoDeactivateWork(mgr);
}

 void CCActiveState::DoDeactivateWork(ComponentConfigurationImpl& mgr)
 {
    auto currentState = shared_from_this();
    std::promise<void> transitionAction;
    auto fut = transitionAction.get_future();
    auto unsatisfiedState =
        std::make_shared<CCUnsatisfiedReferenceState>(std::move(fut));
    while (currentState->GetValue() !=
             service::component::runtime::dto::UNSATISFIED_REFERENCE) {
        if (mgr.CompareAndSetState(&currentState, unsatisfiedState)) {
          currentState
            ->WaitForTransitionTask(); // wait for the previous transition to finish
          mgr.UnregisterService();
          mgr.DestroyComponentInstances();
          transitionAction.set_value();
        }
    }
  }
  

 bool CCActiveState::Modified(ComponentConfigurationImpl& mgr)
{
   std::lock_guard<std::mutex> lock(oneAtATimeMutex);
  // Make sure the state didn't change while we were waiting
  if (mgr.GetConfigState() != service::component::runtime::dto::ACTIVE) {
     auto logger = mgr.GetLogger();
     logger->Log(cppmicroservices::logservice::SeverityLevel::LOG_ERROR,
                 "Modified failed. Component no longer in Active State.");
    return false;
  }
  if (!mgr.ModifyComponentInstanceProperties()) {
      // Component instance does not have a Modified method. Deactivate
      // and reactivate
      DoDeactivateWork(mgr);
      // Service registration properties will be updated when the service is
      // registered. Don't need to do it here. 
      return false;
  }
  // Update service registration properties
  mgr.SetRegistrationProperties();
  
  return true;
};

void CCActiveState::Rebind(ComponentConfigurationImpl& mgr,
                           const std::string& refName,
                           const ServiceReference<void>& svcRefToBind,
                           const ServiceReference<void>& svcRefToUnbind)
{
  std::lock_guard<std::mutex> lock(oneAtATimeMutex);
  // Make sure the state didn't change while we were waiting
  if (mgr.GetConfigState() != service::component::runtime::dto::ACTIVE) {
    auto logger = mgr.GetLogger();
    logger->Log(cppmicroservices::logservice::SeverityLevel::LOG_ERROR,
                "Rebind failed. Component no longer in Active State.");
    return;
  }
  if (svcRefToBind) {
      try {
        mgr.BindReference(refName, svcRefToBind);
      } catch (const std::exception&) {
        mgr.GetLogger()->Log(
          cppmicroservices::logservice::SeverityLevel::LOG_ERROR,
          "Exception while dynamically binding a reference. ",
          std::current_exception());
      }
<<<<<<< HEAD
      
  }
=======
    }
>>>>>>> 5be6d095

  if (svcRefToUnbind) {
    try {
    mgr.UnbindReference(refName, svcRefToUnbind);
    } catch (const std::exception&) {
    mgr.GetLogger()->Log(
        cppmicroservices::logservice::SeverityLevel::LOG_ERROR,
        "Exception while dynamically unbinding a reference. ",
        std::current_exception());
    }
}
}
}
}
<|MERGE_RESOLUTION|>--- conflicted
+++ resolved
@@ -47,25 +47,6 @@
    }
   // no state change, already in active state. create and return a ComponentInstance object
   std::shared_ptr<ComponentInstance> instance;
-<<<<<<< HEAD
-=======
-  auto logger = mgr.GetLogger();
-  if (latch.CountUp()) {
-    {
-      detail::ScopeGuard sg([this, logger]() {
-        // By using try/catch here, we ensure that this lambda function doesn't
-        // throw inside LatchScopeGuard's dtor.
-        try {
-          latch.CountDown();
-        } catch (...) {
-          logger->Log(cppmicroservices::logservice::SeverityLevel::LOG_ERROR,
-                      "latch.CountDown() threw an exception during "
-                      "LatchScopeGuard cleanup.",
-                      std::current_exception());
-        }
-      });
->>>>>>> 5be6d095
-
   instance = mgr.CreateAndActivateComponentInstance(clientBundle);
 
   // Just in case the configuration properties changed between Registration and
@@ -166,12 +147,7 @@
           "Exception while dynamically binding a reference. ",
           std::current_exception());
       }
-<<<<<<< HEAD
-      
   }
-=======
-    }
->>>>>>> 5be6d095
 
   if (svcRefToUnbind) {
     try {
