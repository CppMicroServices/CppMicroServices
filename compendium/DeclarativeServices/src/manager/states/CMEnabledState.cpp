--- conflicted
+++ resolved
@@ -60,11 +60,7 @@
                                                                                     registry,
                                                                                     logger,
                                                                                     configNotifier);
-<<<<<<< HEAD
-               configurations.push_back(cc);
-=======
                 configurations.push_back(cc);
->>>>>>> 3b7dbd34
             }
             catch (cppmicroservices::SharedLibraryException const&)
             {
