--- conflicted
+++ resolved
@@ -28,30 +28,6 @@
 #include "cppmicroservices/AnyMap.h"
 
 namespace cppmicroservices {
-<<<<<<< HEAD
-  namespace cmimpl {
-      namespace metadata {
-          /**
-           * Stores configuration information parsed from the configuration properties
-           */
-          struct ConfigurationMetadata final
-          {
-              ConfigurationMetadata()
-                  : pid()
-                  , properties(AnyMap::UNORDERED_MAP_CASEINSENSITIVE_KEYS)
-              {}
-
-              ConfigurationMetadata(std::string thePid, AnyMap props)
-                  : pid(std::move(thePid))
-                  , properties(std::move(props))
-              {}
-
-              std::string pid;
-              AnyMap properties;
-          };
-      } // metadata
-  } // cmimpl
-=======
 namespace cmimpl {
 namespace metadata {
 /**
@@ -74,7 +50,6 @@
 };
 } // metadata
 } // cmimpl
->>>>>>> 5be6d095
 } // cppmicroservices
 
 #endif //CONFIGURATIONMETADATA_HPP