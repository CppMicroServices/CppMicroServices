--- conflicted
+++ resolved
@@ -32,83 +32,6 @@
 
 namespace cppmicroservices
 {
-<<<<<<< HEAD
-  std::promise<void> ready;
-  std::shared_future<void> fut = ready.get_future();
-  const auto updated =
-    UpdateWithoutNotificationIfDifferent(std::move(newProperties));
-  if (!updated.first) {
-    ready.set_value();
-    return std::pair<bool, std::shared_future<void>>(updated.first, fut);
-  }
-  std::lock_guard<std::mutex> lk{ configAdminMutex };
-  if (configAdminImpl) {
-    auto fut = configAdminImpl->NotifyConfigurationUpdated(pid);
-    return std::pair<bool, std::shared_future<void>>(true, fut);
-  }
-
-  ready.set_value();
-  return std::pair<bool, std::shared_future<void>>(true, fut);
-}
-
-std::shared_future<void> ConfigurationImpl::Remove()
-{
-  {
-    std::lock_guard<std::mutex> lk{ propertiesMutex };
-    if (removed) {
-      throw std::runtime_error(REMOVED_EXCEPTION_MESSAGE);
-    }
-    removed = true;
-  }
-  std::lock_guard<std::mutex> lk{ configAdminMutex };
-  if (configAdminImpl) {
-    auto fut = configAdminImpl->NotifyConfigurationRemoved(
-      pid, reinterpret_cast<std::uintptr_t>(this));
-    configAdminImpl = nullptr;
-    return fut;
-  }
-  std::promise<void> ready;
-  std::shared_future<void> fut = ready.get_future();
-  ready.set_value();
-  return fut;
-}
-
-std::pair<bool, unsigned long>
-ConfigurationImpl::UpdateWithoutNotificationIfDifferent(AnyMap newProperties)
-{
-  std::lock_guard<std::mutex> lk{ propertiesMutex };
-  if (removed) {
-    throw std::runtime_error(REMOVED_EXCEPTION_MESSAGE);
-  }
-  if (properties == newProperties) {
-    return std::pair<bool, unsigned long>{ false, 0u };
-  }
-  properties = std::move(newProperties);
-  return std::pair<bool, unsigned long>{ true, ++changeCount };
-}
-
-bool ConfigurationImpl::RemoveWithoutNotificationIfChangeCountEquals(
-  unsigned long expectedChangeCount)
-{
-  std::lock_guard<std::mutex> lk{ propertiesMutex };
-  if (removed) {
-    throw std::runtime_error(REMOVED_EXCEPTION_MESSAGE);
-  }
-  if (expectedChangeCount == changeCount) {
-    removed = true;
-    return true;
-  }
-  return false;
-}
-
-void ConfigurationImpl::Invalidate()
-{
-  std::lock_guard<std::mutex> lk{ configAdminMutex };
-  configAdminImpl = nullptr;
-}
-} // cmimpl
-} // cppmicroservices
-=======
     namespace cmimpl
     {
 
@@ -287,5 +210,4 @@
             configAdminImpl = nullptr;
         }
     } // namespace cmimpl
-} // namespace cppmicroservices
->>>>>>> 6185cb4d
+} // namespace cppmicroservices