--- conflicted
+++ resolved
@@ -216,13 +216,6 @@
         details::os::utf8_to_wstrbuf(string_view_t(formatted.data(), formatted.size()), buf);
 
         LPCWSTR lp_wstr = buf.data();
-<<<<<<< HEAD
-        succeeded = static_cast<bool>(::ReportEventW(event_log_handle(), eventlog::get_event_type(msg), eventlog::get_event_category(msg),
-            event_id_, current_user_sid_.as_sid(), 1, 0, &lp_wstr, nullptr));
-#else
-        LPCSTR lp_str = formatted.data();
-        succeeded = static_cast<bool>(::ReportEventA(event_log_handle(), eventlog::get_event_type(msg), eventlog::get_event_category(msg),
-=======
         succeeded = static_cast<bool>(::ReportEventW(
             event_log_handle(), eventlog::get_event_type(msg), eventlog::get_event_category(msg),
             event_id_, current_user_sid_.as_sid(), 1, 0, &lp_wstr, nullptr));
@@ -230,7 +223,6 @@
         LPCSTR lp_str = formatted.data();
         succeeded = static_cast<bool>(::ReportEventA(
             event_log_handle(), eventlog::get_event_type(msg), eventlog::get_event_category(msg),
->>>>>>> 3b7dbd34
             event_id_, current_user_sid_.as_sid(), 1, 0, &lp_str, nullptr));
 #endif
 
@@ -242,20 +234,11 @@
     void flush_() override {}
 
 public:
-<<<<<<< HEAD
-    win_eventlog_sink(std::string const &source, DWORD event_id = 1000 /* according to mscoree.dll */)
-        : source_(source)
-        , event_id_(event_id)
-    {
-        try
-        {
-=======
     win_eventlog_sink(std::string const &source,
                       DWORD event_id = 1000 /* according to mscoree.dll */)
         : source_(source),
           event_id_(event_id) {
         try {
->>>>>>> 3b7dbd34
             current_user_sid_ = internal::sid_t::get_current_user_sid();
         } catch (...) {
             // get_current_user_sid() is unlikely to fail and if it does, we can still proceed
