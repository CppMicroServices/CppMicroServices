// Copyright(c) 2019 ZVYAGIN.Alexander@gmail.com
// Distributed under the MIT License (http://opensource.org/licenses/MIT)

#pragma once

<<<<<<< HEAD
#include <spdlog/sinks/base_sink.h>
#include <spdlog/details/os.h>
=======
>>>>>>> 3b7dbd34
#include <spdlog/details/null_mutex.h>
#include <spdlog/details/os.h>
#include <spdlog/details/synchronous_factory.h>
#include <spdlog/sinks/base_sink.h>

#include <array>
#ifndef SD_JOURNAL_SUPPRESS_LOCATION
    #define SD_JOURNAL_SUPPRESS_LOCATION
#endif
#include <systemd/sd-journal.h>

namespace spdlog {
namespace sinks {

/**
 * Sink that write to systemd journal using the `sd_journal_send()` library call.
 */
template <typename Mutex>
class systemd_sink : public base_sink<Mutex> {
public:
    systemd_sink(std::string ident = "", bool enable_formatting = false)
        : ident_{std::move(ident)},
          enable_formatting_{enable_formatting},
          syslog_levels_{{/* spdlog::level::trace      */ LOG_DEBUG,
                          /* spdlog::level::debug      */ LOG_DEBUG,
                          /* spdlog::level::info       */ LOG_INFO,
                          /* spdlog::level::warn       */ LOG_WARNING,
                          /* spdlog::level::err        */ LOG_ERR,
                          /* spdlog::level::critical   */ LOG_CRIT,
                          /* spdlog::level::off        */ LOG_INFO}} {}

    ~systemd_sink() override {}

    systemd_sink(const systemd_sink &) = delete;
    systemd_sink &operator=(const systemd_sink &) = delete;

protected:
    const std::string ident_;
    bool enable_formatting_ = false;
    using levels_array = std::array<int, 7>;
    levels_array syslog_levels_;

    void sink_it_(const details::log_msg &msg) override {
        int err;
        string_view_t payload;
        memory_buf_t formatted;
        if (enable_formatting_) {
            base_sink<Mutex>::formatter_->format(msg, formatted);
            payload = string_view_t(formatted.data(), formatted.size());
        } else {
            payload = msg.payload;
        }

        size_t length = payload.size();
        // limit to max int
        if (length > static_cast<size_t>(std::numeric_limits<int>::max())) {
            length = static_cast<size_t>(std::numeric_limits<int>::max());
        }

        const string_view_t syslog_identifier = ident_.empty() ? msg.logger_name : ident_;

        // Do not send source location if not available
        if (msg.source.empty()) {
            // Note: function call inside '()' to avoid macro expansion
<<<<<<< HEAD
            err = (sd_journal_send)("MESSAGE=%.*s", static_cast<int>(length), payload.data(), "PRIORITY=%d", syslog_level(msg.level),
#ifndef SPDLOG_NO_THREAD_ID
                "TID=%zu", details::os::thread_id(),
#endif
                "SYSLOG_IDENTIFIER=%.*s", static_cast<int>(syslog_identifier.size()), syslog_identifier.data(), nullptr);
        }
        else
        {
            err = (sd_journal_send)("MESSAGE=%.*s", static_cast<int>(length), payload.data(), "PRIORITY=%d", syslog_level(msg.level),
#ifndef SPDLOG_NO_THREAD_ID
                "TID=%zu", details::os::thread_id(),
#endif
                "SYSLOG_IDENTIFIER=%.*s", static_cast<int>(syslog_identifier.size()), syslog_identifier.data(), "CODE_FILE=%s",
                msg.source.filename, "CODE_LINE=%d", msg.source.line, "CODE_FUNC=%s", msg.source.funcname, nullptr);
=======
            err = (sd_journal_send)("MESSAGE=%.*s", static_cast<int>(length), payload.data(),
                                    "PRIORITY=%d", syslog_level(msg.level),
#ifndef SPDLOG_NO_THREAD_ID
                                    "TID=%zu", msg.thread_id,
#endif
                                    "SYSLOG_IDENTIFIER=%.*s",
                                    static_cast<int>(syslog_identifier.size()),
                                    syslog_identifier.data(), nullptr);
        } else {
            err = (sd_journal_send)("MESSAGE=%.*s", static_cast<int>(length), payload.data(),
                                    "PRIORITY=%d", syslog_level(msg.level),
#ifndef SPDLOG_NO_THREAD_ID
                                    "TID=%zu", msg.thread_id,
#endif
                                    "SYSLOG_IDENTIFIER=%.*s",
                                    static_cast<int>(syslog_identifier.size()),
                                    syslog_identifier.data(), "CODE_FILE=%s", msg.source.filename,
                                    "CODE_LINE=%d", msg.source.line, "CODE_FUNC=%s",
                                    msg.source.funcname, nullptr);
>>>>>>> 3b7dbd34
        }

        if (err) {
            throw_spdlog_ex("Failed writing to systemd", errno);
        }
    }

    int syslog_level(level::level_enum l) {
        return syslog_levels_.at(static_cast<levels_array::size_type>(l));
    }

    void flush_() override {}
};

using systemd_sink_mt = systemd_sink<std::mutex>;
using systemd_sink_st = systemd_sink<details::null_mutex>;
}  // namespace sinks

// Create and register a syslog logger
template <typename Factory = spdlog::synchronous_factory>
inline std::shared_ptr<logger> systemd_logger_mt(const std::string &logger_name,
                                                 const std::string &ident = "",
                                                 bool enable_formatting = false) {
    return Factory::template create<sinks::systemd_sink_mt>(logger_name, ident, enable_formatting);
}

template <typename Factory = spdlog::synchronous_factory>
inline std::shared_ptr<logger> systemd_logger_st(const std::string &logger_name,
                                                 const std::string &ident = "",
                                                 bool enable_formatting = false) {
    return Factory::template create<sinks::systemd_sink_st>(logger_name, ident, enable_formatting);
}
}  // namespace spdlog<|MERGE_RESOLUTION|>--- conflicted
+++ resolved
@@ -3,11 +3,6 @@
 
 #pragma once
 
-<<<<<<< HEAD
-#include <spdlog/sinks/base_sink.h>
-#include <spdlog/details/os.h>
-=======
->>>>>>> 3b7dbd34
 #include <spdlog/details/null_mutex.h>
 #include <spdlog/details/os.h>
 #include <spdlog/details/synchronous_factory.h>
@@ -72,22 +67,6 @@
         // Do not send source location if not available
         if (msg.source.empty()) {
             // Note: function call inside '()' to avoid macro expansion
-<<<<<<< HEAD
-            err = (sd_journal_send)("MESSAGE=%.*s", static_cast<int>(length), payload.data(), "PRIORITY=%d", syslog_level(msg.level),
-#ifndef SPDLOG_NO_THREAD_ID
-                "TID=%zu", details::os::thread_id(),
-#endif
-                "SYSLOG_IDENTIFIER=%.*s", static_cast<int>(syslog_identifier.size()), syslog_identifier.data(), nullptr);
-        }
-        else
-        {
-            err = (sd_journal_send)("MESSAGE=%.*s", static_cast<int>(length), payload.data(), "PRIORITY=%d", syslog_level(msg.level),
-#ifndef SPDLOG_NO_THREAD_ID
-                "TID=%zu", details::os::thread_id(),
-#endif
-                "SYSLOG_IDENTIFIER=%.*s", static_cast<int>(syslog_identifier.size()), syslog_identifier.data(), "CODE_FILE=%s",
-                msg.source.filename, "CODE_LINE=%d", msg.source.line, "CODE_FUNC=%s", msg.source.funcname, nullptr);
-=======
             err = (sd_journal_send)("MESSAGE=%.*s", static_cast<int>(length), payload.data(),
                                     "PRIORITY=%d", syslog_level(msg.level),
 #ifndef SPDLOG_NO_THREAD_ID
@@ -107,7 +86,6 @@
                                     syslog_identifier.data(), "CODE_FILE=%s", msg.source.filename,
                                     "CODE_LINE=%d", msg.source.line, "CODE_FUNC=%s",
                                     msg.source.funcname, nullptr);
->>>>>>> 3b7dbd34
         }
 
         if (err) {
