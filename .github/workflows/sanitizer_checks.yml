--- conflicted
+++ resolved
@@ -2,11 +2,7 @@
 
 on:
   push:
-<<<<<<< HEAD
-    branches: [ development, master, bundle-tracker-test-ci ]
-=======
     branches: [ development, master, bundle-tracker ]
->>>>>>> 62b40d33
   pull_request:
     branches: [ development ]
   workflow_dispatch:
