--- conflicted
+++ resolved
@@ -201,21 +201,13 @@
    */
   void Invalidate();
 
-<<<<<<< HEAD
-  bool AddToBoundServicesCache(const std::string& refName
-                             , const cppmicroservices::ServiceReferenceBase& sRef);
-    
-  void RemoveFromBoundServicesCache(const std::string& refName
-                             , const cppmicroservices::ServiceReferenceBase& sRef);
-=======
-  void AddToBoundServicesCache(
+  bool AddToBoundServicesCache(
     const std::string& refName,
     const cppmicroservices::ServiceReferenceBase& sRef);
-
+ 
   void RemoveFromBoundServicesCache(
     const std::string& refName,
     const cppmicroservices::ServiceReferenceBase& sRef);
->>>>>>> 06b24f3f
 
 private:
   /**
