--- conflicted
+++ resolved
@@ -26,37 +26,6 @@
 #include "MetadataParserImpl.hpp"
 
 namespace cppmicroservices {
-<<<<<<< HEAD
-  namespace cmimpl {
-      namespace metadata {
-        /*
-        * Houses a factory member function to return a @c MetadataParser
-        */
-        class MetadataParserFactory final
-        {
-        public:
-            /*
-            * @brief returns a @c MetadataParser object
-            * @param version The version of the metadataparser to be parsed
-            * @param logger A @c LogService object
-            * @returns an unique_ptr to the created @c MetadataParser object
-            * @throws std::runtime_error if the version isn't supported
-            */
-            static std::unique_ptr<MetadataParser> Create(uint64_t version, std::shared_ptr<cppmicroservices::logservice::LogService> logger)
-            {
-                switch (version)
-                {
-                case 1:
-                    return std::make_unique<MetadataParserImplV1>(logger);
-                default:
-                    throw std::runtime_error("Unsupported manifest file version '" + std::to_string(version) + "'");
-                    return nullptr;
-                }
-            }
-        };
-      } // metadata
-    } // util
-=======
 namespace cmimpl {
 namespace metadata {
 /*
@@ -88,7 +57,6 @@
 };
 } // metadata
 } // cmimpl
->>>>>>> 5be6d095
 } // cppmicroservices
 
 #endif //METADATAPARSERFACTORY_HPP