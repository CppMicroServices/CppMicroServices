sudo: false

language: cpp

env:
  global:
    - PATH=$HOME/cache/bin/:$PATH
    - BUILD_DIR=/tmp/cppmicroservices_builds
    - BUILD_CONFIGURATION=0
    - secure: "g2dT1rLVDXAR7uFkhgKlm7rUqCPHwl+o4CFSqEo5w9H/M5xuuQLP597J8qwhgkWutJABM4G4zLF9yzb5rTbUH1BSdGTzmdUkvJGvLOFq09xwLQP5PAKlq6s1dpVr7J9Ciy49cEVDD2leaikMf9zK3ty9Fv5F2mL3Itd6a/U5M5o="

# We do not test all build configurations with all compiler / platform
# combinations. For now, just the latest compilers being tested will
# run all build configurations.

matrix:
    include:
<<<<<<< HEAD

        # Test our minimum GCC version, which is gcc 5.4 on Ubuntu Trusty
        - os: linux
          addons: { apt: { packages: ["valgrind", "gcc-5", "g++-5"], sources: ["ubuntu-toolchain-r-test"] } }
          env: MY_CC=gcc-5 MY_CXX=g++-5
          before_install:
            # Install a newer version of valgrind
            - ./install_valgrind.sh

        # Test our minimum Clang version, which is clang 3.5 on Ubuntu Trusty
        - os: linux
          dist: trusty
          compiler: clang
          addons: { apt: { packages: ["valgrind", "clang-3.5", "libc++-dev", "libc++abi-dev", "g++-4.9"], sources: ["ubuntu-toolchain-r-test", llvm-toolchain-trusty-3.5] } }
          # Travis puts /usr/local/clang-5.0.0/bin in front of the path, so we have to "fix" that
          env:
            - MY_CC=clang-3.5
            - MY_CXX=clang++-3.5
            - PATH=/usr/local/bin:/usr/bin:$PATH
          before_install:
            # Install a newer version of valgrind
            - ./install_valgrind.sh

        # Test one build configuration with the latest available Clang
        - os: linux
          dist: xenial
          compiler: clang
          addons: { apt: { packages: ["valgrind", "libc++-dev", "libc++abi-dev"], sources: ["ubuntu-toolchain-r-test"] } }
          env: MY_CC=clang MY_CXX=clang++ PATH=/usr/bin:$PATH
          before_install:
            # Install a newer version of valgrind
            - ./install_valgrind.sh

        # Test all build configuration with the latest available GCC
        - os: linux
          addons: &gcc8-valgrind { apt: { packages: ["valgrind", "gcc-8", "g++-8"], sources: ["ubuntu-toolchain-r-test"] } }
          env: MY_CC=gcc-8 MY_CXX=g++-8 WITH_COVERAGE=1
          before_install:
            # Install a newer version of valgrind
            - ./install_valgrind.sh

        - os: linux
          addons: *gcc8-valgrind
          env: MY_CC=gcc-8 MY_CXX=g++-8 BUILD_CONFIGURATION=1 WITH_COVERAGE=1
          before_install:
            # Install a newer version of valgrind
            - ./install_valgrind.sh

        - os: linux
          addons: *gcc8-valgrind
          env: MY_CC=gcc-8 MY_CXX=g++-8 BUILD_CONFIGURATION=2 WITH_COVERAGE=1
          before_install:
            # Install a newer version of valgrind
            - ./install_valgrind.sh

        - os: linux
          addons: *gcc8-valgrind
          env: MY_CC=gcc-8 MY_CXX=g++-8 BUILD_CONFIGURATION=3 WITH_COVERAGE=1
          before_install:
            # Install a newer version of valgrind
            - ./install_valgrind.sh

        # minimum supported compiler on OS X
        - os: osx
          osx_image: xcode7.3
          compiler: clang
          env: MACOSX_DEPLOYMENT_TARGET=10.11

        - os: osx
          osx_image: xcode7.3
          compiler: clang
          env: BUILD_CONFIGURATION=1 MACOSX_DEPLOYMENT_TARGET=10.11

        # latest compiler on OS X
        - os: osx
          osx_image: xcode9.4
          compiler: clang
          env: BUILD_CONFIGURATION=0 MACOSX_DEPLOYMENT_TARGET=10.13 WITH_COVERAGE=1

        - os: osx
          osx_image: xcode9.4
          compiler: clang
          env: BUILD_CONFIGURATION=1 MACOSX_DEPLOYMENT_TARGET=10.13 WITH_COVERAGE=1

        - os: osx
          osx_image: xcode9.4
          compiler: clang
          env: BUILD_CONFIGURATION=2 MACOSX_DEPLOYMENT_TARGET=10.13 WITH_COVERAGE=1

        - os: osx
          osx_image: xcode9.4
          compiler: clang
          env: BUILD_CONFIGURATION=3 MACOSX_DEPLOYMENT_TARGET=10.13 WITH_COVERAGE=1
=======
  
      # Test our minimum GCC version, which is gcc 5.4 on Ubuntu Trusty
      - os: linux
        addons: { apt: { packages: ["valgrind", "gcc-5", "g++-5"], sources: ["ubuntu-toolchain-r-test"] } }
        env: MY_CC=gcc-5 MY_CXX=g++-5

      # Test our minimum Clang version, which is clang 3.5 on Ubuntu Trusty
      - os: linux
        dist: trusty
        compiler: clang
        addons: { apt: { packages: ["valgrind", "clang-3.5", "libc++-dev", "libc++abi-dev", "g++-4.9"], sources: ["ubuntu-toolchain-r-test", llvm-toolchain-trusty-3.5] } }
        # Travis puts /usr/local/clang-5.0.0/bin in front of the path, so we have to "fix" that
        env: MY_CC=clang-3.5 MY_CXX=clang++-3.5 PATH=/usr/bin:$PATH

      # Test one build configuration with the latest available Clang
      - os: linux
        dist: xenial
        compiler: clang
        addons: { apt: { packages: ["valgrind", "libc++-dev", "libc++abi-dev"], sources: ["ubuntu-toolchain-r-test"] } }
        env: MY_CC=clang MY_CXX=clang++ PATH=/usr/bin:$PATH

      # Test all build configuration with the latest available GCC
      - os: linux
        addons: &gcc8-valgrind { apt: { packages: ["valgrind", "gcc-8", "g++-8"], sources: ["ubuntu-toolchain-r-test"] } }
        env: MY_CC=gcc-8 MY_CXX=g++-8 WITH_COVERAGE=1

      - os: linux
        addons: *gcc8-valgrind
        env: MY_CC=gcc-8 MY_CXX=g++-8 BUILD_CONFIGURATION=1 WITH_COVERAGE=1

      - os: linux
        addons: *gcc8-valgrind
        env: MY_CC=gcc-8 MY_CXX=g++-8 BUILD_CONFIGURATION=2 WITH_COVERAGE=1

      - os: linux
        addons: *gcc8-valgrind
        env: MY_CC=gcc-8 MY_CXX=g++-8 BUILD_CONFIGURATION=3 WITH_COVERAGE=1

      # minimum supported compiler on OS X
      - os: osx
        osx_image: xcode7.3
        compiler: clang
        env: MACOSX_DEPLOYMENT_TARGET=10.11

      - os: osx
        osx_image: xcode7.3
        compiler: clang
        env: BUILD_CONFIGURATION=1 MACOSX_DEPLOYMENT_TARGET=10.11

      # latest compiler on OS X
      - os: osx
        osx_image: xcode10.3
        compiler: clang
        env: BUILD_CONFIGURATION=0 MACOSX_DEPLOYMENT_TARGET=10.14 WITH_COVERAGE=1

      - os: osx
        osx_image: xcode10.3
        compiler: clang
        env: BUILD_CONFIGURATION=1 MACOSX_DEPLOYMENT_TARGET=10.14 WITH_COVERAGE=1

      - os: osx
        osx_image: xcode10.3
        compiler: clang
        env: BUILD_CONFIGURATION=2 MACOSX_DEPLOYMENT_TARGET=10.14 WITH_COVERAGE=1

      - os: osx
        osx_image: xcode10.3
        compiler: clang
        env: BUILD_CONFIGURATION=3 MACOSX_DEPLOYMENT_TARGET=10.14 WITH_COVERAGE=1
>>>>>>> 694e6aba

cache:
  directories:
    - $HOME/cache

branches:
  except:
    - gh_pages

addons:
  coverity_scan:
    project:
      name: CppMicroServices/CppMicroServices
      description: "Build submitted via Travis CI"
    notification_email: sascha.zelzer@gmail.com
    build_command_prepend: "mkdir us-cov; cd us-cov; cmake -DCMAKE_BUILD_TYPE:STRING=Release -DUS_BUILD_EXAMPLES:BOOL=ON -DUS_BUILD_TESTING:BOOL=ON -DBUILD_SHARED_LIBS:BOOL=ON ../"
    build_command:   "make -j 4"
    branch_pattern: coverity_scan


# the install step will take care of deploying a newer cmake version
install:
  # Set up some variables
  - if [[ "$TRAVIS_OS_NAME" == "linux" ]];
    then
      CMAKE_OS="Linux";
    else
      CMAKE_OS="Darwin";
    fi
  - CMAKE_VER_DIR="v3.13"
  - CMAKE_VER="3.13.2"
  - CMAKE_DIR="cmake-${CMAKE_VER}-${CMAKE_OS}-x86_64"
  - CMAKE_FILE="${CMAKE_DIR}.tar.gz"
  - CMAKE_SHA_FILE="cmake-${CMAKE_VER}-SHA-256.txt"
  - CMAKE_INSTALL_DIR="${TRAVIS_BUILD_DIR}/deps"
  - echo "CMAKE_OS=${CMAKE_OS}"
  - echo "CMAKE_VER_DIR=${CMAKE_VER_DIR}"
  - echo "CMAKE_VER=${CMAKE_VER}"
  - echo "CMAKE_DIR=${CMAKE_DIR}"
  - echo "CMAKE_FILE=${CMAKE_FILE}"
  - echo "CMAKE_SHA_FILE=${CMAKE_SHA_FILE}"
  - echo "CMAKE_INSTALL_DIR=${CMAKE_INSTALL_DIR}"
  # Create a directory for the CMake binaries
  - mkdir ${CMAKE_INSTALL_DIR} && pushd ${CMAKE_INSTALL_DIR}
  # we use curl to fetch the cmake binaries
  - travis_retry curl -O "https://cmake.org/files/${CMAKE_VER_DIR}/${CMAKE_FILE}"
  - travis_retry curl -O "https://cmake.org/files/${CMAKE_VER_DIR}/${CMAKE_SHA_FILE}"
  # Check to make sure we got what we expected
  - grep "${CMAKE_FILE}" ${CMAKE_SHA_FILE} | shasum -c -s
  # Unpack the cmake distribution
  - tar -xf "${CMAKE_FILE}"
  - if [[ "$TRAVIS_OS_NAME" == "linux" ]];
    then
      mv "${CMAKE_DIR}" cmake-install;
    else
      mv "${CMAKE_DIR}/CMake.app/Contents" cmake-install;
    fi
  # add both the top-level directory and the bin directory from the archive
  # to the system PATH. By adding it to the front of the path we hide the
  # preinstalled CMake with our own.
  - PATH=${CMAKE_INSTALL_DIR}/cmake-install:${CMAKE_INSTALL_DIR}/cmake-install/bin:$PATH
  - echo "PATH=${PATH}"
  # don't forget to switch back to the main build directory once you are done
  - popd
  - export CC=$MY_CC CXX=$MY_CXX
  - cmake --version
  
script:
  - test $TRAVIS_BRANCH != coverity_scan || exit 0
  - if [ "${COVERITY_SCAN_BRANCH}" != 1 ]; then ctest -VV -S ./cmake/usCTestScript_travis.cmake ; fi

after_success:
  - bash <(curl -s https://codecov.io/bash) -X gcov -s "/tmp/cppmicroservices_builds"<|MERGE_RESOLUTION|>--- conflicted
+++ resolved
@@ -15,102 +15,7 @@
 
 matrix:
     include:
-<<<<<<< HEAD
 
-        # Test our minimum GCC version, which is gcc 5.4 on Ubuntu Trusty
-        - os: linux
-          addons: { apt: { packages: ["valgrind", "gcc-5", "g++-5"], sources: ["ubuntu-toolchain-r-test"] } }
-          env: MY_CC=gcc-5 MY_CXX=g++-5
-          before_install:
-            # Install a newer version of valgrind
-            - ./install_valgrind.sh
-
-        # Test our minimum Clang version, which is clang 3.5 on Ubuntu Trusty
-        - os: linux
-          dist: trusty
-          compiler: clang
-          addons: { apt: { packages: ["valgrind", "clang-3.5", "libc++-dev", "libc++abi-dev", "g++-4.9"], sources: ["ubuntu-toolchain-r-test", llvm-toolchain-trusty-3.5] } }
-          # Travis puts /usr/local/clang-5.0.0/bin in front of the path, so we have to "fix" that
-          env:
-            - MY_CC=clang-3.5
-            - MY_CXX=clang++-3.5
-            - PATH=/usr/local/bin:/usr/bin:$PATH
-          before_install:
-            # Install a newer version of valgrind
-            - ./install_valgrind.sh
-
-        # Test one build configuration with the latest available Clang
-        - os: linux
-          dist: xenial
-          compiler: clang
-          addons: { apt: { packages: ["valgrind", "libc++-dev", "libc++abi-dev"], sources: ["ubuntu-toolchain-r-test"] } }
-          env: MY_CC=clang MY_CXX=clang++ PATH=/usr/bin:$PATH
-          before_install:
-            # Install a newer version of valgrind
-            - ./install_valgrind.sh
-
-        # Test all build configuration with the latest available GCC
-        - os: linux
-          addons: &gcc8-valgrind { apt: { packages: ["valgrind", "gcc-8", "g++-8"], sources: ["ubuntu-toolchain-r-test"] } }
-          env: MY_CC=gcc-8 MY_CXX=g++-8 WITH_COVERAGE=1
-          before_install:
-            # Install a newer version of valgrind
-            - ./install_valgrind.sh
-
-        - os: linux
-          addons: *gcc8-valgrind
-          env: MY_CC=gcc-8 MY_CXX=g++-8 BUILD_CONFIGURATION=1 WITH_COVERAGE=1
-          before_install:
-            # Install a newer version of valgrind
-            - ./install_valgrind.sh
-
-        - os: linux
-          addons: *gcc8-valgrind
-          env: MY_CC=gcc-8 MY_CXX=g++-8 BUILD_CONFIGURATION=2 WITH_COVERAGE=1
-          before_install:
-            # Install a newer version of valgrind
-            - ./install_valgrind.sh
-
-        - os: linux
-          addons: *gcc8-valgrind
-          env: MY_CC=gcc-8 MY_CXX=g++-8 BUILD_CONFIGURATION=3 WITH_COVERAGE=1
-          before_install:
-            # Install a newer version of valgrind
-            - ./install_valgrind.sh
-
-        # minimum supported compiler on OS X
-        - os: osx
-          osx_image: xcode7.3
-          compiler: clang
-          env: MACOSX_DEPLOYMENT_TARGET=10.11
-
-        - os: osx
-          osx_image: xcode7.3
-          compiler: clang
-          env: BUILD_CONFIGURATION=1 MACOSX_DEPLOYMENT_TARGET=10.11
-
-        # latest compiler on OS X
-        - os: osx
-          osx_image: xcode9.4
-          compiler: clang
-          env: BUILD_CONFIGURATION=0 MACOSX_DEPLOYMENT_TARGET=10.13 WITH_COVERAGE=1
-
-        - os: osx
-          osx_image: xcode9.4
-          compiler: clang
-          env: BUILD_CONFIGURATION=1 MACOSX_DEPLOYMENT_TARGET=10.13 WITH_COVERAGE=1
-
-        - os: osx
-          osx_image: xcode9.4
-          compiler: clang
-          env: BUILD_CONFIGURATION=2 MACOSX_DEPLOYMENT_TARGET=10.13 WITH_COVERAGE=1
-
-        - os: osx
-          osx_image: xcode9.4
-          compiler: clang
-          env: BUILD_CONFIGURATION=3 MACOSX_DEPLOYMENT_TARGET=10.13 WITH_COVERAGE=1
-=======
-  
       # Test our minimum GCC version, which is gcc 5.4 on Ubuntu Trusty
       - os: linux
         addons: { apt: { packages: ["valgrind", "gcc-5", "g++-5"], sources: ["ubuntu-toolchain-r-test"] } }
@@ -179,7 +84,6 @@
         osx_image: xcode10.3
         compiler: clang
         env: BUILD_CONFIGURATION=3 MACOSX_DEPLOYMENT_TARGET=10.14 WITH_COVERAGE=1
->>>>>>> 694e6aba
 
 cache:
   directories:
