--- conflicted
+++ resolved
@@ -4,13 +4,8 @@
 #pragma once
 
 #define SPDLOG_VER_MAJOR 1
-<<<<<<< HEAD
-#define SPDLOG_VER_MINOR 12
-#define SPDLOG_VER_PATCH 0
-=======
 #define SPDLOG_VER_MINOR 15
 #define SPDLOG_VER_PATCH 2
->>>>>>> 3b7dbd34
 
 #define SPDLOG_TO_VERSION(major, minor, patch) (major * 10000 + minor * 100 + patch)
 #define SPDLOG_VERSION SPDLOG_TO_VERSION(SPDLOG_VER_MAJOR, SPDLOG_VER_MINOR, SPDLOG_VER_PATCH)