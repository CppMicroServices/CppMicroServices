/*=============================================================================

  Library: CppMicroServices

  Copyright (c) The CppMicroServices developers. See the COPYRIGHT
  file at the top-level directory of this distribution and at
  https://github.com/CppMicroServices/CppMicroServices/COPYRIGHT .

  Licensed under the Apache License, Version 2.0 (the "License");
  you may not use this file except in compliance with the License.
  You may obtain a copy of the License at

  http://www.apache.org/licenses/LICENSE-2.0

  Unless required by applicable law or agreed to in writing, software
  distributed under the License is distributed on an "AS IS" BASIS,
  WITHOUT WARRANTIES OR CONDITIONS OF ANY KIND, either express or implied.
  See the License for the specific language governing permissions and
  limitations under the License.

  =============================================================================*/

#ifndef COMPONENTCONFIGURATIONIMPL_HPP__
#define COMPONENTCONFIGURATIONIMPL_HPP__

#include <memory>
#if defined(USING_GTEST)
#    include "gtest/gtest_prod.h"
#else
#    define FRIEND_TEST(x, y)
#endif
#include "../ComponentContextImpl.hpp"
#include "../ConfigurationListenerImpl.hpp"
#include "../metadata/ComponentMetadata.hpp"
#include "ComponentConfiguration.hpp"
#include "ComponentManager.hpp"
#include "ConfigurationManager.hpp"
#include "ConfigurationNotifier.hpp"
#include "ReferenceManager.hpp"
#include "cppmicroservices/ServiceFactory.h"
#include "cppmicroservices/logservice/LogService.hpp"
#include "cppmicroservices/servicecomponent/detail/ComponentInstance.hpp"
#include "states/ComponentConfigurationState.hpp"

using cppmicroservices::scrimpl::ReferenceManager;
using cppmicroservices::service::component::detail::ComponentInstance;

namespace cppmicroservices
{
    namespace scrimpl
    {
       class SCRExtensionRegistry;

        typedef std::pair<std::shared_ptr<ComponentInstance>, std::shared_ptr<ComponentContextImpl>>
            InstanceContextPair;
        struct ListenerToken final
        {
<<<<<<< HEAD
            ListenerToken(std::string pid, const ListenerTokenId tokenId)
                : pid(std::move(pid))
                , tokenId(tokenId)
            {
            }
=======
            ListenerToken(std::string pid, ListenerTokenId const tokenId) : pid(std::move(pid)), tokenId(tokenId) {}
>>>>>>> 3b7dbd34
            std::string pid;
            ListenerTokenId tokenId;
        };

        /**
         * Abstract class responsible for implementing the state machine
         * for component configurations and some utility methods to create and
         * destroy {@link ComponentInstance} objects. The subclasses of this class
         * are responsible for managing the {@link ComponentInstance} objects
         */
        class ComponentConfigurationImpl
            : public ComponentConfiguration
            , public std::enable_shared_from_this<ComponentConfigurationImpl>
        {
          public:
            /**
             * \throws std::invalid_argument exception if any of the params is a nullptr
             */
<<<<<<< HEAD
            explicit ComponentConfigurationImpl(std::shared_ptr<const metadata::ComponentMetadata> metadata,
=======
            explicit ComponentConfigurationImpl(std::shared_ptr<metadata::ComponentMetadata const> metadata,
>>>>>>> 3b7dbd34
                                                Bundle const& bundle,
                                                std::shared_ptr<ComponentRegistry> registry,
                                                std::shared_ptr<cppmicroservices::logservice::LogService> logger,
                                                std::shared_ptr<ConfigurationNotifier> configNotifier);
            ComponentConfigurationImpl(ComponentConfigurationImpl const&) = delete;
            ComponentConfigurationImpl(ComponentConfigurationImpl&&) = delete;
            ComponentConfigurationImpl& operator=(ComponentConfigurationImpl const&) = delete;
            ComponentConfigurationImpl& operator=(ComponentConfigurationImpl&&) = delete;
            virtual ~ComponentConfigurationImpl();

            /**
             * Returns all the dependency manager objects associated with this component configuration
             */
            std::vector<std::shared_ptr<ReferenceManager>> GetAllDependencyManagers() const override;

            /**
             * Returns the dependency manager associated with a particular reference
             *
             * \param refName is the name of the reference as described in the component description
             * \return The {@link ReferenceManager} associated with \c refName.
             *         nullptr if no reference manager exists with \c refName
             */
            std::shared_ptr<ReferenceManager> GetDependencyManager(std::string const& refName) const override;

            /** @copydoc ComponentConfiguration::GetServiceReference()
             *
             */
            ServiceReferenceBase GetServiceReference() const override;

            /** @copydoc ComponentConfiguration::GetRegistry()
             *
             */
            std::shared_ptr<ComponentRegistry>
            GetRegistry() const override
            {
                return registry;
            };

            /** @copydoc ComponentConfiguration::GetProperties()
             * These properties must include \c ComponentConstants::COMPONENT_NAME and
             * \c ComponentConstants::COMPONENT_ID
             */
            std::unordered_map<std::string, cppmicroservices::Any> GetProperties() const override;

            /** @copydoc ComponentConfiguration::GetBundle()
             *
             */
            cppmicroservices::Bundle
            GetBundle() const override
            {
                return bundle;
            };

            /** @copydoc ComponentConfiguration::GetId()
             *
             */
            unsigned long
            GetId() const override
            {
                return configID;
            };

            /** @copydoc ComponentConfiguration::GetConfigState()
             *
             */
            ComponentState GetConfigState() const override;

            /**
             * This method returns the {@link ConfigurationNotifier} object
             */
            std::shared_ptr<ConfigurationNotifier>
            GetConfigNotifier() const
            {
                return configNotifier;
            };

            /**
             * This method returns the {@link ComponentMetadata} object created by
             * parsing the component description.
             */
            std::shared_ptr<metadata::ComponentMetadata const>
            GetMetadata() const override
            {
                return metadata;
            };

<<<<<<< HEAD
            
=======
>>>>>>> 3b7dbd34
            /**
             * Method to check if this component provides a service
             *
             * \return \c true if this component implements a service interface, \c false otherwise
             */
            bool
            IsServiceProvider()
            {
                return !(metadata->serviceMetadata.interfaces.empty());
            }

            /**
             * Method used to register this component configuration's service. This
             * is invoked by the \c state object
             * @see CCUnsatisfiedState::Register
             *
             * \return true if the registration succeeded, false otherwise.
             */
            bool RegisterService();

            /**
             * Method used to unregister this component configuration's service. This
             * is invoked by the \c state object
             * @see CCSatisfiedState::Deactivate
             * This method is a no-op if the component has not registered a service
             * or if the service is already unregistered.
             */
            void UnregisterService();

            /**
             * Method called while \c REGISTERING this component configuration. Subclasses
             * are responsible for returning a {@link ServiceFactory} object. The
             * returned object is passed to the framework in a call to
             * {@link BundleContext#RegisterService}
             */
            virtual std::shared_ptr<ServiceFactory> GetFactory() = 0;

            /**
             * Method called while \c ACTIVATING this component configuration. Subclasses
             * must implement this method and handle the instance management.
             * \note This function is noexcept. It is not marked as such because gmock does
             *  not support mocking methods with the noexcept keyword.
             */
            virtual std::shared_ptr<ComponentInstance> CreateAndActivateComponentInstance(
                cppmicroservices::Bundle const& bundle)
                = 0;

            /**
             * Method called to modify the configuration properties for this component configuration. Subclasses
             * must implement this method.
              @return boolean indicating whether or not the component instance has provided a Modified method.
             */
            virtual bool ModifyComponentInstanceProperties() = 0;

            /**
             * Method called while \c DEACTIVATING this component configuration. Subclasses
             * must implement this method and handle the instance management.
             */
            virtual void DestroyComponentInstances() = 0;

            /**
             * Method used to kick start the state machine of this configuration
             */
            void Initialize();

            /**
             * Method used to set the \c state of this configuration. This method uses
             * \c std::atomic operations to compare and swap the current state. This
             * method is used by the {@link ComponentConfigurationState} objects to
             * switch this object's state.
             *
             * Note: This method is virtual only for testing purposes
             */
            bool virtual CompareAndSetState(std::shared_ptr<ComponentConfigurationState>* expectedState,
                                            std::shared_ptr<ComponentConfigurationState> desiredState);

            /**
             * Accessor method that returns the state object associated with this object
             */
            std::shared_ptr<ComponentConfigurationState> GetState() const;

            /**
             * Method used to trigger a state change from \c UNSATISFIED_REFERENCE to \c SATISFIED
             * The call is delegated to the current \c state object
             */
            void Register();

            /**
             * Method used to trigger a state change from \c SATISFIED to \c ACTIVE
             * The call is delegated to the current \c state object
             *
             * \return the {@link ComponentInstance} object created as part of the state transition
             */
            std::shared_ptr<ComponentInstance> Activate(Bundle const& usingBundle);

            /**
             * Method used to trigger a state change from \c ACTIVE or \c SATISFIED to \c UNSATISFIED_REFERENCE
             * The call is delegated to the current \c state object
             */
            void Deactivate();

            /**
             * Method used to update the properties of a component instance when a configuration
             * object on which it is dependent changes.
             * @return
             *    - true if the component has a Modified method and is still in the
             *      active state.
             *    - false if the component does not have a Modified method. The
             *      component has been Deactivated
             */
            bool Modified();

            /**
             * SetRegistrationProperties. Sets component properties in registration object.
             */
            void SetRegistrationProperties();

            /**
             * Method called to stop the service trackers associated with this configuration's reference managers
             */
            void Stop();

            /**
             * Returns the logger object associated with the current runtime
             */
            std::shared_ptr<logservice::LogService>
            GetLogger() const
            {
                return logger;
            }

            /**
             * Method called while performing a dynamic rebind. Subclasses must
             * implement this method to call a service component's bind method.
             * \param refName is the name of the reference as defined in the SCR JSON
             * \param ref is the service reference to the target service to bind. A default
             *  constructed \c ServiceReferenceBase denotes that there is no service to bind.
             */
            virtual void BindReference(std::string const& refName, ServiceReferenceBase const& ref) = 0;

            /**
             * Method called while performing a dynamic rebind. Subclasses must
             * implement this method to call a service component's unbind method.
             * \param refName is the name of the reference as defined in the SCR JSON
             * \param ref is the service reference to the target service to unbind. A default
             *  constructed \c ServiceReferenceBase denotes that there is no service to unbind.
             */
            virtual void UnbindReference(std::string const& refName, ServiceReferenceBase const& ref) = 0;

          protected:
            /**
             * This method is responsible for creating a {@link ComponentInstance} object
             */
            std::shared_ptr<ComponentInstance> CreateComponentInstance();

            /**
             * Helper function used by sub-classes to create and activate a {@link ComponentInstance} object
             */
            InstanceContextPair CreateAndActivateComponentInstanceHelper(cppmicroservices::Bundle const& bundle);

            /**
             * Sets the function pointers used to create and delete a {@link ComponentInstance} object
             */
            void
            SetComponentInstanceCreateDeleteMethods(std::function<ComponentInstance*(void)> newFunc,
                                                    std::function<void(ComponentInstance*)> deleteFunc)
            {
                newCompInstanceFunc = newFunc;
                deleteCompInstanceFunc = deleteFunc;
            }

            /**
             * Utility method used in tests to prepare the object for a test point.
             * Note: Do NOT use this method in production code.
             */
            void
            SetState(std::shared_ptr<ComponentConfigurationState> const& newState)
            {
                auto oldState = ComponentConfigurationImpl::GetState();
                ComponentConfigurationImpl::CompareAndSetState(&oldState, newState);
            }

          private:
            /**
             * Observer callback method. This method is registered with the dependency
             * managers. When a reference becomes \c SATISFIED or \c UNSATISFIED, this
             * method is called by the dependency manager to notify the configuration object.
             */
            void RefChangedState(RefChangeNotification const& notification);

            /**
             * Utility method with actions to be performed when a reference is satisfied.
             * This method is called from {@link #RefChangedState} when
             * {@link RefChangeNotification#senderState} is \c SATISFIED
             */
            void RefSatisfied(std::string const& refName);

            /**
             * Utility method with actions to be performed when a reference is satisfied
             * This method is called from {@link #RefChangedState} when
             * {@link RefChangeNotification#senderState} is \c UNSATISFIED
             */
            void RefUnsatisfied(std::string const& refName);

            /**
             * Utility method called to determine if all references for the component
             * are satisfied. This method is called from {@link #ConfigChangedState} when
             * Configuration objects are satisfied.
             */
            bool AreReferencesSatisfied() const noexcept;

            /**
             * Observer callback method. This method is registered with the ConfigurationListener.
             * When a configuration object is \c updated or \c deleted, this
             * method is called by the ConfigurationListener to process the change to the
             * configuration object.
             */

            void ConfigChangedState(ConfigChangeNotification const& notification);

            /**
             * Method is responsible for loading the bundle and populating the function
             * objects \c newCompInstanceFunc & \c deleteCompInstanceFunc used to create
             * and destroy the {@link ComponentInstance} objects from a bundle.
             */
            void LoadComponentCreatorDestructor();

            /**
             * Friends used in unittests
             */
            FRIEND_TEST(ComponentConfigurationImplTest, VerifyCtor);
            FRIEND_TEST(ComponentConfigurationImplTest, VerifyInitializeForImmediateComponent);
            FRIEND_TEST(ComponentConfigurationImplTest, VerifyInitializeForDelayedComponent);
            FRIEND_TEST(ComponentConfigurationImplTest, VerifyRegister);
            FRIEND_TEST(ComponentConfigurationImplTest, VerifyActivate_Success);
            FRIEND_TEST(ComponentConfigurationImplTest, VerifyActivate_Failure);
            FRIEND_TEST(ComponentConfigurationImplTest, VerifyDeactivate);
            FRIEND_TEST(ComponentConfigurationImplTest, VerifyConcurrentRegisterDeactivate);
            FRIEND_TEST(ComponentConfigurationImplTest, VerifyConcurrentActivateDeactivate);
            FRIEND_TEST(ComponentConfigurationImplTest, VerifyRefSatisfied);
            FRIEND_TEST(ComponentConfigurationImplTest, VerifyRefUnsatisfied);
            FRIEND_TEST(ComponentConfigurationImplTest, VerifyStateChangeDelegation);
            FRIEND_TEST(ComponentConfigurationImplTest, TestGetDependencyManagers);

            unsigned long configID; ///< unique Id for the component configuration
            static std::atomic<unsigned long>
                idCounter; ///< used to assign unique identifiers to component configurations
            std::shared_ptr<metadata::ComponentMetadata const> const metadata; ///< component description
            Bundle bundle;                                     ///< bundle this component configuration belongs to
            std::shared_ptr<ComponentRegistry> const registry; ///< component registry of the runtime
            std::shared_ptr<cppmicroservices::logservice::LogService> const
                logger; ///< logger used for reporting errors/execptions
            std::unique_ptr<RegistrationManager>
                regManager; ///< registration manager used to manage registration/unregistration of the service provided
                            ///< by this component
            std::unordered_map<std::string, std::shared_ptr<ReferenceManager>>
                referenceManagers; ///< map of all the reference managers
            std::unordered_map<std::shared_ptr<ReferenceManager>, ListenerTokenId>
                referenceManagerTokens; ///< map of the listener tokens received from the reference managers
            std::shared_ptr<ConfigurationManager> configManager;   ///< manages configuration objects
            std::shared_ptr<ConfigurationNotifier> configNotifier; // to get updates for configuration objects
            std::vector<std::shared_ptr<ListenerToken>>
                configListenerTokens; ///< vector of the listener tokens received from the config manager
            std::shared_ptr<ComponentConfigurationState> state; ///< only modified using std::atomic operations
            std::function<ComponentInstance*(void)>
                newCompInstanceFunc; ///< extern C function to create a new instance {@link ComponentInstance} class
                                     ///< from the component's bundle
            std::function<void(ComponentInstance*)>
                deleteCompInstanceFunc; ///< extern C function to delete an instance of the {@link ComponentInstance}
                                        ///< class from the component's bundle
        };
    } // namespace scrimpl
} // namespace cppmicroservices
#endif /* COMPONENTCONFIGURATIONIMPL_HPP__ */<|MERGE_RESOLUTION|>--- conflicted
+++ resolved
@@ -55,15 +55,7 @@
             InstanceContextPair;
         struct ListenerToken final
         {
-<<<<<<< HEAD
-            ListenerToken(std::string pid, const ListenerTokenId tokenId)
-                : pid(std::move(pid))
-                , tokenId(tokenId)
-            {
-            }
-=======
             ListenerToken(std::string pid, ListenerTokenId const tokenId) : pid(std::move(pid)), tokenId(tokenId) {}
->>>>>>> 3b7dbd34
             std::string pid;
             ListenerTokenId tokenId;
         };
@@ -82,11 +74,7 @@
             /**
              * \throws std::invalid_argument exception if any of the params is a nullptr
              */
-<<<<<<< HEAD
-            explicit ComponentConfigurationImpl(std::shared_ptr<const metadata::ComponentMetadata> metadata,
-=======
             explicit ComponentConfigurationImpl(std::shared_ptr<metadata::ComponentMetadata const> metadata,
->>>>>>> 3b7dbd34
                                                 Bundle const& bundle,
                                                 std::shared_ptr<ComponentRegistry> registry,
                                                 std::shared_ptr<cppmicroservices::logservice::LogService> logger,
@@ -173,10 +161,6 @@
                 return metadata;
             };
 
-<<<<<<< HEAD
-            
-=======
->>>>>>> 3b7dbd34
             /**
              * Method to check if this component provides a service
              *
