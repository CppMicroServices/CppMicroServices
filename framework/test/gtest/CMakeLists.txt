#-----------------------------------------------------------------------------
# Build and run the GTest Suite of tests
#-----------------------------------------------------------------------------

set(us_gtest_test_exe_name usFrameworkTests)

include_directories(
  ${GTEST_INCLUDE_DIRS}
  ${GMOCK_INCLUDE_DIRS}
  ${CMAKE_CURRENT_SOURCE_DIR}/../util
  )

#-----------------------------------------------------------------------------
# Add test source files
#-----------------------------------------------------------------------------
set(_gtest_tests
  AnyTest.cpp
  AnyMapTest.cpp
  BundleActivatorTest.cpp
  BundleDeadLockTest.cpp
  BundleManifestTest.cpp
  BundleVersionTest.cpp
  InvalidBundleTest.cpp
  GlobalServiceTrackerTest.cpp
  LDAPExprTest.cpp
  LDAPFilterTest.cpp
  OpenFileHandleTest.cpp
  UtilsTest.cpp
  FrameworkTest.cpp
  BundleObjFileTest.cpp
  ServiceExceptionTest.cpp
  ServiceObjectsTest.cpp
  ServiceReferenceTest.cpp
  ServiceFactoryTest.cpp
<<<<<<< HEAD
=======
  ShrinkableVectorTest.cpp
>>>>>>> 9485d98d
  BundleEventTest.cpp
  BundleResourceTest.cpp
  BundleStreamOperatorTest.cpp
  ServiceEventStreamOperatorTest.cpp
)

set(_additional_srcs
  ../util/TestUtilBundleListener.cpp
  ../util/TestUtils.cpp
  ../util/ImportTestBundles.cpp
  $<TARGET_OBJECTS:util>
  )

#-----------------------------------------------------------------------------
# Build the main test driver executable
#-----------------------------------------------------------------------------

# Generate a custom "bundle init" file for the test driver executable
usFunctionGenerateBundleInit(TARGET ${us_gtest_test_exe_name} OUT _additional_srcs)

usFunctionGetResourceSource(TARGET ${us_gtest_test_exe_name} OUT _additional_srcs)

add_executable(${us_gtest_test_exe_name} ${_gtest_tests} ${_additional_srcs})

# Needed for ResourceCompilerTest
add_dependencies(${us_gtest_test_exe_name} ${US_RCC_EXECUTABLE_TARGET})
set_property(TARGET ${us_gtest_test_exe_name} APPEND PROPERTY COMPILE_DEFINITIONS US_BUNDLE_NAME=main)
set_property(TARGET ${us_gtest_test_exe_name} PROPERTY US_BUNDLE_NAME main)

target_include_directories(${us_gtest_test_exe_name} PRIVATE $<TARGET_PROPERTY:util,INCLUDE_DIRECTORIES>)

# Disable deprecation warnings.
if (("${CMAKE_CXX_COMPILER_ID}" STREQUAL "Clang") OR
    ("${CMAKE_CXX_COMPILER_ID}" STREQUAL "AppleClang") OR
    ("${CMAKE_CXX_COMPILER_ID}" STREQUAL "GNU"))
  set_source_files_properties(${_gtest_tests}
								PROPERTIES COMPILE_FLAGS -Wno-error=deprecated-declarations
											COMPILE_FLAGS -Wno-deprecated
											COMPILE_FLAGS -Wno-deprecated-declarations)
endif()

target_link_libraries(${us_gtest_test_exe_name} ${GTEST_BOTH_LIBRARIES})
target_link_libraries(${us_gtest_test_exe_name} ${GMOCK_BOTH_LIBRARIES})
target_link_libraries(${us_gtest_test_exe_name} ${Framework_TARGET})

# Needed for clock_gettime with glibc < 2.17
if(UNIX AND NOT APPLE)
  target_link_libraries(${us_gtest_test_exe_name} rt)
endif()



# tests can be configured to run using add_test or GTEST_ADD_TEST (https://cmake.org/cmake/help/v3.0/module/FindGTest.html)
# GTEST_ADD_TEST will run a seprate EXE for each test and test fixture in the EXE.
# At this time, there isn't a need to use GTEST_ADD_TEST.

# Run the GTest EXE from ctest.
add_test(NAME ${us_gtest_test_exe_name}
  COMMAND ${us_gtest_test_exe_name}
  WORKING_DIRECTORY ${CppMicroServices_BINARY_DIR}
)
set_property(TEST ${us_gtest_test_exe_name} PROPERTY LABELS regular)

# Run the GTest EXE from valgrind
if(US_MEMCHECK_COMMAND)
  add_test(NAME memcheck_${us_gtest_test_exe_name} COMMAND ${US_MEMCHECK_COMMAND} --error-exitcode=1 ${US_RUNTIME_OUTPUT_DIRECTORY}/${us_gtest_test_exe_name}
    WORKING_DIRECTORY ${CppMicroServices_BINARY_DIR})
  set_property(TEST memcheck_${us_gtest_test_exe_name} PROPERTY LABELS valgrind memcheck)
endif()

# Enable code coverage for GTest tests
if(US_COVERAGE_COMMAND)
  file(TO_NATIVE_PATH ${PROJECT_SOURCE_DIR} PROJECT_SOURCE_NATIVE_PATH)
  add_test(NAME coverage_${us_gtest_test_exe_name} COMMAND ${US_COVERAGE_COMMAND} --verbose --cover_children --sources=${PROJECT_SOURCE_NATIVE_PATH} --export_type=binary:${us_gtest_test_exe_name}.cov --continue_after_cpp_exception -- $<TARGET_FILE:${us_gtest_test_exe_name}>
      WORKING_DIRECTORY ${CppMicroServices_BINARY_DIR})
  set_property(TEST coverage_${us_gtest_test_exe_name} PROPERTY LABELS opencppcoverage)
endif()

# Add a Preprocessor flag if code coverage is turned ON
if(US_ENABLE_COVERAGE)
  target_compile_definitions(${us_gtest_test_exe_name} PUBLIC US_COVERAGE_ENABLED=1)
endif()

# Copy the Google Test libraries into the same folder as the
# executable so that they can be seen at runtime on Windows.
# Mac and Linux use RPATHs and do not need to do this.
if (WIN32 AND US_USE_SYSTEM_GTEST)
  foreach(lib_fullpath ${GTEST_BOTH_LIBRARIES})
    get_filename_component(dir ${lib_fullpath} DIRECTORY)
    get_filename_component(name_no_ext ${lib_fullpath} NAME_WE)
    set(dll_file "${dir}/${name_no_ext}${CMAKE_SHARED_LIBRARY_SUFFIX}")
    add_custom_command(TARGET ${us_gtest_test_exe_name} POST_BUILD
    COMMAND ${CMAKE_COMMAND} -E copy_if_different
        "${dll_file}"
        $<TARGET_FILE_DIR:${us_gtest_test_exe_name}>)
  endforeach(lib_fullpath)
endif()

#-----------------------------------------------------------------------------
# Add dependencies on test bundles if building shared libraries or 
# link them if building static libraries
#-----------------------------------------------------------------------------

if(BUILD_SHARED_LIBS)
    add_dependencies(${us_gtest_test_exe_name} ${_us_test_bundle_libs})
    # Add resources
    usFunctionEmbedResources(TARGET ${us_gtest_test_exe_name}
                             FILES manifest.json)
else()
    target_link_libraries(${us_gtest_test_exe_name} ${_us_test_bundle_libs})
    # Add resources
    usFunctionEmbedResources(TARGET ${us_gtest_test_exe_name}
                             FILES manifest.json
                             ZIP_ARCHIVES ${Framework_TARGET} ${_us_test_bundle_libs})
endif()<|MERGE_RESOLUTION|>--- conflicted
+++ resolved
@@ -32,10 +32,7 @@
   ServiceObjectsTest.cpp
   ServiceReferenceTest.cpp
   ServiceFactoryTest.cpp
-<<<<<<< HEAD
-=======
   ShrinkableVectorTest.cpp
->>>>>>> 9485d98d
   BundleEventTest.cpp
   BundleResourceTest.cpp
   BundleStreamOperatorTest.cpp
