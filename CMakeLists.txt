project(CppMicroServices)

set(${PROJECT_NAME}_MAJOR_VERSION 1)
set(${PROJECT_NAME}_MINOR_VERSION 99)
set(${PROJECT_NAME}_PATCH_VERSION 0)
set(${PROJECT_NAME}_VERSION ${${PROJECT_NAME}_MAJOR_VERSION}.${${PROJECT_NAME}_MINOR_VERSION}.${${PROJECT_NAME}_PATCH_VERSION})

cmake_minimum_required(VERSION 2.8)
cmake_policy(VERSION 2.8)
cmake_policy(SET CMP0017 NEW)

#-----------------------------------------------------------------------------
# Update CMake module path
#------------------------------------------------------------------------------

set(CMAKE_MODULE_PATH
  ${PROJECT_SOURCE_DIR}/CMake
  ${CMAKE_MODULE_PATH}
  )

#-----------------------------------------------------------------------------
# CMake function(s) and macro(s)
#-----------------------------------------------------------------------------

include(CMakeParseArguments)
include(CMakePackageConfigHelpers)
include(CheckCXXSourceCompiles)
include(usFunctionCheckCompilerFlags)
include(usFunctionEmbedResources)
include(usFunctionGetGccVersion)
include(usFunctionGenerateModuleInit)
include(usFunctionGenerateExecutableInit)

#-----------------------------------------------------------------------------
# Init output directories
#-----------------------------------------------------------------------------

set(US_ARCHIVE_OUTPUT_DIRECTORY "${PROJECT_BINARY_DIR}/lib")
set(US_LIBRARY_OUTPUT_DIRECTORY "${PROJECT_BINARY_DIR}/lib")
set(US_RUNTIME_OUTPUT_DIRECTORY "${PROJECT_BINARY_DIR}/bin")

foreach(_type ARCHIVE LIBRARY RUNTIME)
  if(NOT CMAKE_${_type}_OUTPUT_DIRECTORY)
    set(CMAKE_${_type}_OUTPUT_DIRECTORY ${US_${_type}_OUTPUT_DIRECTORY})
  endif()
endforeach()

#-----------------------------------------------------------------------------
# Set a default build type if none was specified
#-----------------------------------------------------------------------------

if(NOT CMAKE_BUILD_TYPE AND NOT CMAKE_CONFIGURATION_TYPES)
  message(STATUS "Setting build type to 'Debug' as none was specified.")
  set(CMAKE_BUILD_TYPE Debug CACHE STRING "Choose the type of build." FORCE)

  # Set the possible values of build type for cmake-gui
  set_property(CACHE CMAKE_BUILD_TYPE PROPERTY
               STRINGS "Debug" "Release" "MinSizeRel" "RelWithDebInfo")
endif()

#-----------------------------------------------------------------------------
# CMake options
#-----------------------------------------------------------------------------

function(us_cache_var _var_name _var_default _var_type _var_help)
  set(_advanced 0)
  set(_force)
  foreach(_argn ${ARGN})
    if(_argn STREQUAL ADVANCED)
      set(_advanced 1)
    elseif(_argn STREQUAL FORCE)
      set(_force FORCE)
    endif()
  endforeach()

  if(US_IS_EMBEDDED)
    if(NOT DEFINED ${_var_name} OR _force)
      set(${_var_name} ${_var_default} PARENT_SCOPE)
    endif()
  else()
    set(${_var_name} ${_var_default} CACHE ${_var_type} "${_var_help}" ${_force})
    if(_advanced)
      mark_as_advanced(${_var_name})
    endif()
  endif()
endfunction()

# Determine if we are being build inside a larger project
if(NOT DEFINED US_IS_EMBEDDED)
  if(CMAKE_PROJECT_NAME STREQUAL PROJECT_NAME)
    set(US_IS_EMBEDDED 0)
  else()
    set(US_IS_EMBEDDED 1)
    set(CppMicroServices_EXPORTS 1)
  endif()
endif()

us_cache_var(US_ENABLE_AUTOLOADING_SUPPORT OFF BOOL "Enable module auto-loading support")
us_cache_var(US_ENABLE_THREADING_SUPPORT OFF BOOL "Enable threading support")
us_cache_var(US_ENABLE_DEBUG_OUTPUT OFF BOOL "Enable debug messages" ADVANCED)
us_cache_var(US_ENABLE_RESOURCE_COMPRESSION ON BOOL "Enable resource compression" ADVANCED)
us_cache_var(US_BUILD_SHARED_LIBS ON BOOL "Build shared libraries")
us_cache_var(US_BUILD_TESTING OFF BOOL "Build tests")

if(WIN32 AND NOT CYGWIN)
  set(default_runtime_install_dir bin/)
  set(default_library_install_dir bin/)
  set(default_archive_install_dir lib/)
  set(default_header_install_dir include/)
  set(default_auxiliary_install_dir share/)
else()
  set(default_runtime_install_dir bin/)
  set(default_library_install_dir lib/${PROJECT_NAME})
  set(default_archive_install_dir lib/${PROJECT_NAME})
  set(default_header_install_dir include/${PROJECT_NAME})
  set(default_auxiliary_install_dir share/${PROJECT_NAME})
endif()

us_cache_var(RUNTIME_INSTALL_DIR ${default_runtime_install_dir} STRING "Relative install location for binaries" ADVANCED)
us_cache_var(LIBRARY_INSTALL_DIR ${default_library_install_dir} STRING "Relative install location for libraries" ADVANCED)
us_cache_var(ARCHIVE_INSTALL_DIR ${default_archive_install_dir} STRING "Relative install location for archives" ADVANCED)
us_cache_var(HEADER_INSTALL_DIR ${default_header_install_dir} STRING "Relative install location for headers" ADVANCED)
us_cache_var(AUXILIARY_INSTALL_DIR ${default_auxiliary_install_dir} STRING "Relative install location for auxiliary files" ADVANCED)

if(MSVC10 OR MSVC11 OR MSVC12)
  # Visual Studio 2010 and newer have support for C++11 enabled by default
  set(US_USE_C++11 1)
else()
  us_cache_var(US_USE_C++11 OFF BOOL "Enable the use of C++11 features" ADVANCED)
endif()

us_cache_var(US_NAMESPACE "us" STRING "The namespace for the C++ micro services entities")
us_cache_var(US_HEADER_PREFIX "" STRING "The file name prefix for the public C++ micro services header files")

set(BUILD_SHARED_LIBS ${US_BUILD_SHARED_LIBS})

<<<<<<< HEAD
=======
# Sanity checks

if(US_ENABLE_SERVICE_FACTORY_SUPPORT OR US_BUILD_TESTING)
  if(US_BASECLASS_PACKAGE)
    find_package(${US_BASECLASS_PACKAGE} REQUIRED)

    # Try to get the include dirs
    foreach(_suffix DIRECTORIES DIRS DIRECTORY DIR)
      if(${US_BASECLASS_PACKAGE}_INCLUDE_${_suffix} AND NOT US_BASECLASS_INCLUDE_DIRS)
        us_cache_var(US_BASECLASS_INCLUDE_DIRS "${${US_BASECLASS_PACKAGE}_INCLUDE_${_suffix}}" STRING "${bc_inc_d_doc}" FORCE)
        break()
      endif()
    endforeach()

    # Try to get the library dirs
    foreach(_suffix DIRECTORIES DIRS DIRECTORY DIR)
      if(${US_BASECLASS_PACKAGE}_LIBRARY_${_suffix} AND NOT US_BASECLASS_LIBRARY_DIRS)
        us_cache_var(US_BASECLASS_LIBRARY_DIRS "${${US_BASECLASS_PACKAGE}_LIBRARY_${_suffix}}" STRING "${bc_lib_d_doc}" FORCE)
        break()
      endif()
    endforeach()

    # Try to get the libraries
    foreach(_suffix LIBRARIES LIBS LIBRARY LIB)
      if(${US_BASECLASS_PACKAGE}_${_suffix} AND NOT US_BASECLASS_LIBRARIES)
        us_cache_var(US_BASECLASS_LIBRARIES "${${US_BASECLASS_PACKAGE}_${_suffix}}" STRING "${bc_lib_doc}" FORCE)
        break()
      endif()
    endforeach()

    if(NOT US_BASECLASS_NAME)
      message(FATAL_ERROR "US_BASECLASS_NAME not set")
    elseif(NOT US_BASECLASS_HEADER)
      message(FATAL_ERROR "US_BASECLASS_HEADER not set")
    endif()
  endif()

  if(US_ENABLE_SERVICE_FACTORY_SUPPORT AND US_BASECLASS_NAME AND NOT US_BASECLASS_HEADER)
    message(FATAL_ERROR "US_ENABLE_SERVICE_FACTORY_SUPPORT requires a US_BASECLASS_HEADER value")
  endif()
endif()

set(_us_baseclass_default 0)
if(NOT US_BASECLASS_NAME)
  message(WARNING "Using build in base class \"::${US_NAMESPACE}::Base\"")
  set(_us_baseclass_default 1)
  set(US_BASECLASS_NAME "${US_NAMESPACE}::Base")
  set(US_BASECLASS_HEADER "usBase.h")
endif()

if(US_BUILD_TESTING AND US_BASECLASS_NAME AND NOT US_BASECLASS_HEADER)
  message(FATAL_ERROR "US_BUILD_TESTING requires a US_BASECLASS_HEADER value")
endif()

set(US_BASECLASS_INCLUDE "#include <${US_BASECLASS_HEADER}>")

string(REPLACE "::" ";" _bc_token "${US_BASECLASS_NAME}")
list(GET _bc_token -1 _bc_name)
list(REMOVE_AT _bc_token -1)

set(US_BASECLASS_FORWARD_DECLARATION "")
foreach(_namespace_tok ${_bc_token})
  if(_namespace_tok)
    set(US_BASECLASS_FORWARD_DECLARATION "${US_BASECLASS_FORWARD_DECLARATION}namespace ${_namespace_tok} { ")
  endif()
endforeach()
set(US_BASECLASS_FORWARD_DECLARATION "${US_BASECLASS_FORWARD_DECLARATION}class ${_bc_name}; ")
foreach(_namespace_tok ${_bc_token})
  if(_namespace_tok)
    set(US_BASECLASS_FORWARD_DECLARATION "${US_BASECLASS_FORWARD_DECLARATION}}")
  endif()
endforeach()

set(${PROJECT_NAME}_MODULE_INIT_TEMPLATE "${CMAKE_CURRENT_SOURCE_DIR}/CMake/usModuleInit.cpp")
set(${PROJECT_NAME}_EXECUTABLE_INIT_TEMPLATE "${CMAKE_CURRENT_SOURCE_DIR}/CMake/usExecutableInit.cpp")

>>>>>>> abed4775
#-----------------------------------------------------------------------------
# US C/CXX Flags
#-----------------------------------------------------------------------------

set(US_C_FLAGS)
set(US_C_FLAGS_RELEASE)
set(US_CXX_FLAGS)
set(US_CXX_FLAGS_RELEASE)

# This is used as a preprocessor define
set(US_USE_CXX11 ${US_USE_C++11})

# Set C++ compiler flags
if(NOT MSVC)
  foreach(_cxxflag  -Werror -Wall -Wextra -Wpointer-arith -Winvalid-pch -Wcast-align
                    -Wwrite-strings -Woverloaded-virtual -Wnon-virtual-dtor -Wold-style-cast
                    -Wstrict-null-sentinel -Wsign-promo -fdiagnostics-show-option)
    usFunctionCheckCompilerFlags(${_cxxflag} US_CXX_FLAGS)
  endforeach()

  if(US_USE_C++11)
    usFunctionCheckCompilerFlags("-std=c++0x" US_CXX_FLAGS)
  endif()
endif()

if(CMAKE_COMPILER_IS_GNUCXX)

  usFunctionGetGccVersion(${CMAKE_CXX_COMPILER} GCC_VERSION)

  if(${GCC_VERSION} VERSION_LESS "4.0.0")
    message(FATAL_ERROR "gcc version ${GCC_VERSION} not supported. Please use gcc >= 4.")
  endif()

  # With older versions of gcc the flag -fstack-protector-all requires an extra dependency to libssp.so.
  # If the gcc version is lower than 4.4.0 and the build type is Release let's not include the flag.
  if(${GCC_VERSION} VERSION_GREATER "4.4.0" OR (CMAKE_BUILD_TYPE STREQUAL "Debug" AND ${GCC_VERSION} VERSION_LESS "4.4.0"))
    usFunctionCheckCompilerFlags("-fstack-protector-all" US_CXX_FLAGS)
  endif()

  if(MINGW)
    # suppress warnings about auto imported symbols
    set(US_CXX_FLAGS "-Wl,--enable-auto-import ${US_CXX_FLAGS}")
    # we need to define a Windows version
    set(US_CXX_FLAGS "-D_WIN32_WINNT=0x0500 ${US_CXX_FLAGS}")
  else()
    # Enable visibility support
    if(NOT ${GCC_VERSION} VERSION_LESS "4.5")
      usFunctionCheckCompilerFlags("-fvisibility=hidden -fvisibility-inlines-hidden" US_CXX_FLAGS)
    else()
      set(US_GCC_RTTI_WORKAROUND_NEEDED 1)
    endif()
  endif()

  usFunctionCheckCompilerFlags("-O1 -D_FORTIFY_SOURCE=2" _fortify_source_flag)
  if(_fortify_source_flag)
    set(US_CXX_FLAGS_RELEASE "${US_CXX_FLAGS_RELEASE} -D_FORTIFY_SOURCE=2")
  endif()


elseif(MSVC)
  set(US_CXX_FLAGS "/MP /wd4996 ${US_CXX_FLAGS}")
endif()

if(NOT US_IS_EMBEDDED)
  set(CMAKE_CXX_FLAGS "${CMAKE_CXX_FLAGS} ${US_CXX_FLAGS}")
  set(CMAKE_CXX_FLAGS_RELEASE "${CMAKE_CXX_FLAGS_RELEASE} ${US_CXX_FLAGS_RELEASE}")
  set(CMAKE_C_FLAGS "${CMAKE_C_FLAGS} ${US_C_FLAGS}")
  set(CMAKE_C_FLAGS_REALEASE "${CMAKE_C_FLAGS_RELEASE} ${US_C_FLAGS_RELEASE}")
endif()

#-----------------------------------------------------------------------------
# US Link Flags
#-----------------------------------------------------------------------------

set(US_LINK_FLAGS )
if(NOT MSVC)
  foreach(_linkflag -Wl,--no-undefined)
    set(_add_flag)
    usFunctionCheckCompilerFlags("${_linkflag}" _add_flag)
    if(_add_flag)
      set(US_LINK_FLAGS "${US_LINK_FLAGS} ${_linkflag}")
    endif()
  endforeach()
endif()

#-----------------------------------------------------------------------------
# US Header Checks
#-----------------------------------------------------------------------------

include(CheckIncludeFile)

CHECK_INCLUDE_FILE(stdint.h HAVE_STDINT)

#-----------------------------------------------------------------------------
# US include dirs and libraries
#-----------------------------------------------------------------------------

set(US_INCLUDE_DIRS
  ${PROJECT_BINARY_DIR}/include
)

set(US_INTERNAL_INCLUDE_DIRS
  ${PROJECT_BINARY_DIR}/include
  ${CMAKE_CURRENT_SOURCE_DIR}/src/util
  ${CMAKE_CURRENT_SOURCE_DIR}/src/service
  ${CMAKE_CURRENT_SOURCE_DIR}/src/module
)

<<<<<<< HEAD
# link libraries for third party libs
=======
if(US_ENABLE_SERVICE_FACTORY_SUPPORT)
  list(APPEND US_INTERNAL_INCLUDE_DIRS ${US_BASECLASS_INCLUDE_DIRS})
endif()

# link library for third party libs
>>>>>>> abed4775
if(US_IS_EMBEDDED)
  set(US_LIBRARY_TARGET ${US_EMBEDDING_LIBRARY})
else()
  set(US_LIBRARY_TARGET ${PROJECT_NAME})
endif()

# link libraries for the CppMicroServices lib
set(US_LINK_LIBRARIES )
if(UNIX)
  list(APPEND US_LINK_LIBRARIES dl)
endif()

#-----------------------------------------------------------------------------
# Source directory
#-----------------------------------------------------------------------------

set(us_config_h_file "${PROJECT_BINARY_DIR}/include/usConfig.h")
configure_file(usConfig.h.in ${us_config_h_file})

set(US_RCC_EXECUTABLE_NAME usResourceCompiler)
set(CppMicroServices_RCC_EXECUTABLE_NAME ${US_RCC_EXECUTABLE_NAME})

add_subdirectory(tools)

add_subdirectory(src)

#-----------------------------------------------------------------------------
# US testing
#-----------------------------------------------------------------------------

if(US_BUILD_TESTING)
  enable_testing()
  add_subdirectory(test)
endif()

#-----------------------------------------------------------------------------
# Documentation
#-----------------------------------------------------------------------------

add_subdirectory(documentation)

#-----------------------------------------------------------------------------
# Last configuration and install steps
#-----------------------------------------------------------------------------

if(NOT US_IS_EMBEDDED)
  export(TARGETS ${PROJECT_NAME} ${US_RCC_EXECUTABLE_NAME}
         FILE ${CMAKE_CURRENT_BINARY_DIR}/${PROJECT_NAME}Targets.cmake)
  install(EXPORT ${PROJECT_NAME}Targets
          FILE ${PROJECT_NAME}Targets.cmake
          DESTINATION ${AUXILIARY_INSTALL_DIR}/CMake/)
endif()

set(_install_cmake_scripts
  ${${PROJECT_NAME}_MODULE_INIT_TEMPLATE}
  ${${PROJECT_NAME}_EXECUTABLE_INIT_TEMPLATE}
  ${CMAKE_CURRENT_SOURCE_DIR}/CMake/CMakeParseArguments.cmake
  ${CMAKE_CURRENT_SOURCE_DIR}/CMake/usFunctionGenerateModuleInit.cmake
  ${CMAKE_CURRENT_SOURCE_DIR}/CMake/usFunctionGenerateExecutableInit.cmake
  ${CMAKE_CURRENT_SOURCE_DIR}/CMake/usFunctionEmbedResources.cmake
  )

install(FILES ${_install_cmake_scripts}
        DESTINATION ${AUXILIARY_INSTALL_DIR}/CMake/
  )

# Configure CppMicroServicesConfig.cmake for the build tree

set(PACKAGE_CONFIG_INCLUDE_DIR ${US_INCLUDE_DIRS})
set(PACKAGE_CONFIG_RUNTIME_DIR ${CMAKE_RUNTIME_OUTPUT_DIRECTORY})
set(PACKAGE_CONFIG_CMAKE_DIR ${PROJECT_SOURCE_DIR}/CMake)
if(US_IS_EMBEDDED)
  set(PACKAGE_EMBEDDED "if(@PROJECT_NAME@_IS_EMBEDDED)
  set(@PROJECT_NAME@_INTERNAL_INCLUDE_DIRS @US_INTERNAL_INCLUDE_DIRS@)
  set(@PROJECT_NAME@_SOURCES @US_SOURCES@)
  set(@PROJECT_NAME@_PUBLIC_HEADERS @US_PUBLIC_HEADERS@)
  set(@PROJECT_NAME@_PRIVATE_HEADERS @US_PRIVATE_HEADERS@)
endif()")
else()
  set(PACKAGE_EMBEDDED )
endif()

configure_file(
  ${CMAKE_CURRENT_SOURCE_DIR}/${PROJECT_NAME}Config.cmake.in
  ${PROJECT_BINARY_DIR}/${PROJECT_NAME}Config.cmake
  @ONLY
  )

# Configure CppMicroServicesConfig.cmake for the install tree
set(CONFIG_INCLUDE_DIR ${HEADER_INSTALL_DIR})
set(CONFIG_RUNTIME_DIR ${RUNTIME_INSTALL_DIR})
set(CONFIG_CMAKE_DIR ${AUXILIARY_INSTALL_DIR}/CMake)
configure_package_config_file(
  ${CMAKE_CURRENT_SOURCE_DIR}/${PROJECT_NAME}Config.cmake.in
  ${PROJECT_BINARY_DIR}${CMAKE_FILES_DIRECTORY}/${PROJECT_NAME}Config.cmake
  INSTALL_DESTINATION ${AUXILIARY_INSTALL_DIR}/CMake/
  PATH_VARS CONFIG_INCLUDE_DIR CONFIG_RUNTIME_DIR CONFIG_CMAKE_DIR
  NO_SET_AND_CHECK_MACRO
  NO_CHECK_REQUIRED_COMPONENTS_MACRO
  )

# Version information
configure_file(
  ${CMAKE_CURRENT_SOURCE_DIR}/${PROJECT_NAME}ConfigVersion.cmake.in
  ${CMAKE_CURRENT_BINARY_DIR}/${PROJECT_NAME}ConfigVersion.cmake
  @ONLY
  )

install(FILES ${CMAKE_CURRENT_BINARY_DIR}${CMAKE_FILES_DIRECTORY}/${PROJECT_NAME}Config.cmake
              ${CMAKE_CURRENT_BINARY_DIR}/${PROJECT_NAME}ConfigVersion.cmake
        DESTINATION ${AUXILIARY_INSTALL_DIR}/CMake/
        COMPONENT sdk
  )

#-----------------------------------------------------------------------------
# Build the examples
#-----------------------------------------------------------------------------

option(US_BUILD_EXAMPLES "Build example projects" OFF)
if(US_BUILD_EXAMPLES)
  if(NOT US_BUILD_SHARED_LIBS)
    message(WARNING "Examples are not available if US_BUILD_SHARED_LIBS is OFF")
  else()
    set(CppMicroServices_DIR ${PROJECT_BINARY_DIR})
    add_subdirectory(examples)
  endif()
endif()<|MERGE_RESOLUTION|>--- conflicted
+++ resolved
@@ -134,85 +134,9 @@
 
 set(BUILD_SHARED_LIBS ${US_BUILD_SHARED_LIBS})
 
-<<<<<<< HEAD
-=======
-# Sanity checks
-
-if(US_ENABLE_SERVICE_FACTORY_SUPPORT OR US_BUILD_TESTING)
-  if(US_BASECLASS_PACKAGE)
-    find_package(${US_BASECLASS_PACKAGE} REQUIRED)
-
-    # Try to get the include dirs
-    foreach(_suffix DIRECTORIES DIRS DIRECTORY DIR)
-      if(${US_BASECLASS_PACKAGE}_INCLUDE_${_suffix} AND NOT US_BASECLASS_INCLUDE_DIRS)
-        us_cache_var(US_BASECLASS_INCLUDE_DIRS "${${US_BASECLASS_PACKAGE}_INCLUDE_${_suffix}}" STRING "${bc_inc_d_doc}" FORCE)
-        break()
-      endif()
-    endforeach()
-
-    # Try to get the library dirs
-    foreach(_suffix DIRECTORIES DIRS DIRECTORY DIR)
-      if(${US_BASECLASS_PACKAGE}_LIBRARY_${_suffix} AND NOT US_BASECLASS_LIBRARY_DIRS)
-        us_cache_var(US_BASECLASS_LIBRARY_DIRS "${${US_BASECLASS_PACKAGE}_LIBRARY_${_suffix}}" STRING "${bc_lib_d_doc}" FORCE)
-        break()
-      endif()
-    endforeach()
-
-    # Try to get the libraries
-    foreach(_suffix LIBRARIES LIBS LIBRARY LIB)
-      if(${US_BASECLASS_PACKAGE}_${_suffix} AND NOT US_BASECLASS_LIBRARIES)
-        us_cache_var(US_BASECLASS_LIBRARIES "${${US_BASECLASS_PACKAGE}_${_suffix}}" STRING "${bc_lib_doc}" FORCE)
-        break()
-      endif()
-    endforeach()
-
-    if(NOT US_BASECLASS_NAME)
-      message(FATAL_ERROR "US_BASECLASS_NAME not set")
-    elseif(NOT US_BASECLASS_HEADER)
-      message(FATAL_ERROR "US_BASECLASS_HEADER not set")
-    endif()
-  endif()
-
-  if(US_ENABLE_SERVICE_FACTORY_SUPPORT AND US_BASECLASS_NAME AND NOT US_BASECLASS_HEADER)
-    message(FATAL_ERROR "US_ENABLE_SERVICE_FACTORY_SUPPORT requires a US_BASECLASS_HEADER value")
-  endif()
-endif()
-
-set(_us_baseclass_default 0)
-if(NOT US_BASECLASS_NAME)
-  message(WARNING "Using build in base class \"::${US_NAMESPACE}::Base\"")
-  set(_us_baseclass_default 1)
-  set(US_BASECLASS_NAME "${US_NAMESPACE}::Base")
-  set(US_BASECLASS_HEADER "usBase.h")
-endif()
-
-if(US_BUILD_TESTING AND US_BASECLASS_NAME AND NOT US_BASECLASS_HEADER)
-  message(FATAL_ERROR "US_BUILD_TESTING requires a US_BASECLASS_HEADER value")
-endif()
-
-set(US_BASECLASS_INCLUDE "#include <${US_BASECLASS_HEADER}>")
-
-string(REPLACE "::" ";" _bc_token "${US_BASECLASS_NAME}")
-list(GET _bc_token -1 _bc_name)
-list(REMOVE_AT _bc_token -1)
-
-set(US_BASECLASS_FORWARD_DECLARATION "")
-foreach(_namespace_tok ${_bc_token})
-  if(_namespace_tok)
-    set(US_BASECLASS_FORWARD_DECLARATION "${US_BASECLASS_FORWARD_DECLARATION}namespace ${_namespace_tok} { ")
-  endif()
-endforeach()
-set(US_BASECLASS_FORWARD_DECLARATION "${US_BASECLASS_FORWARD_DECLARATION}class ${_bc_name}; ")
-foreach(_namespace_tok ${_bc_token})
-  if(_namespace_tok)
-    set(US_BASECLASS_FORWARD_DECLARATION "${US_BASECLASS_FORWARD_DECLARATION}}")
-  endif()
-endforeach()
-
 set(${PROJECT_NAME}_MODULE_INIT_TEMPLATE "${CMAKE_CURRENT_SOURCE_DIR}/CMake/usModuleInit.cpp")
 set(${PROJECT_NAME}_EXECUTABLE_INIT_TEMPLATE "${CMAKE_CURRENT_SOURCE_DIR}/CMake/usExecutableInit.cpp")
 
->>>>>>> abed4775
 #-----------------------------------------------------------------------------
 # US C/CXX Flags
 #-----------------------------------------------------------------------------
@@ -241,7 +165,6 @@
 if(CMAKE_COMPILER_IS_GNUCXX)
 
   usFunctionGetGccVersion(${CMAKE_CXX_COMPILER} GCC_VERSION)
-
   if(${GCC_VERSION} VERSION_LESS "4.0.0")
     message(FATAL_ERROR "gcc version ${GCC_VERSION} not supported. Please use gcc >= 4.")
   endif()
@@ -321,15 +244,7 @@
   ${CMAKE_CURRENT_SOURCE_DIR}/src/module
 )
 
-<<<<<<< HEAD
-# link libraries for third party libs
-=======
-if(US_ENABLE_SERVICE_FACTORY_SUPPORT)
-  list(APPEND US_INTERNAL_INCLUDE_DIRS ${US_BASECLASS_INCLUDE_DIRS})
-endif()
-
 # link library for third party libs
->>>>>>> abed4775
 if(US_IS_EMBEDDED)
   set(US_LIBRARY_TARGET ${US_EMBEDDING_LIBRARY})
 else()
@@ -355,6 +270,7 @@
 add_subdirectory(tools)
 
 add_subdirectory(src)
+
 
 #-----------------------------------------------------------------------------
 # US testing
