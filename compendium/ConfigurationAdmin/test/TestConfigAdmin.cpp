--- conflicted
+++ resolved
@@ -312,15 +312,10 @@
 
   auto configuration = m_configAdmin->GetConfiguration("cm.testservice");
 
-<<<<<<< HEAD
-  EXPECT_EQ(service->getCounter(), expectedCount);
-=======
+  EXPECT_EQ(service->getCounter(), expectedCount);
+
   // Remove sends an asynchronous notification to the ManagedService so we
   // have to wait until it's finished before checking the result.
-  configuration->Remove();
-  expectedCount -= 1;
->>>>>>> 5be6d095
-
   auto fut = configuration->Remove();
   fut.get();
 
