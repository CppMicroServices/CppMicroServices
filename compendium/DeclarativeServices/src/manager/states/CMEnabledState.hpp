/*=============================================================================

  Library: CppMicroServices

  Copyright (c) The CppMicroServices developers. See the COPYRIGHT
  file at the top-level directory of this distribution and at
  https://github.com/CppMicroServices/CppMicroServices/COPYRIGHT .

  Licensed under the Apache License, Version 2.0 (the "License");
  you may not use this file except in compliance with the License.
  You may obtain a copy of the License at

  http://www.apache.org/licenses/LICENSE-2.0

  Unless required by applicable law or agreed to in writing, software
  distributed under the License is distributed on an "AS IS" BASIS,
  WITHOUT WARRANTIES OR CONDITIONS OF ANY KIND, either express or implied.
  See the License for the specific language governing permissions and
  limitations under the License.

  =============================================================================*/

#ifndef CMEnabledState_hpp
#define CMEnabledState_hpp

#if defined(USING_GTEST)
#  include "gtest/gtest_prod.h"
#else
#  define FRIEND_TEST(x, y)
#endif
#include "../../ComponentRegistry.hpp"
#include "../../metadata/ComponentMetadata.hpp"
<<<<<<< HEAD
#include "../ConfigurationNotifier.hpp"
#include "boost/asio/thread_pool.hpp"
=======
#include "ComponentManagerState.hpp"
#include "cppmicroservices/logservice/LogService.hpp"
>>>>>>> 5be6d095

namespace cppmicroservices {
namespace scrimpl {

class ComponentConfigurationImpl;

class CMEnabledState final : public ComponentManagerState
{
public:
  /**
   * Construct with a future object
   *
   * /param fut is the future associated with this state. This future represents
   *        the task performed when the ComponentManager changes it's state to
   *        this object. The transition task associated with the change from this
   *        state to the next \c CMDisabledState has to wait on this future.
   */
  explicit CMEnabledState(std::shared_future<void> fut)
    : fut(std::move(fut))
  {}
  ~CMEnabledState() override = default;
  CMEnabledState(const CMEnabledState&) = delete;
  CMEnabledState& operator=(const CMEnabledState&) = delete;
  CMEnabledState(CMEnabledState&&) = delete;
  CMEnabledState& operator=(CMEnabledState&&) = delete;

  /**
   * This method simply returns the stored future. No state change takes place
   *
   * \param cm is the component manager which needs to be enabled
   * \return a future object representing the actions performed due to the
   *         previous state change from \c DISABLED to \c ENABLED
   */
  std::shared_future<void> Enable(ComponentManagerImpl& cm) override;

  /**
   * This method changes the state of the {@link ComponentManagerImpl} object
   *
   * \param cm is the component manager which needs to be disabled
   * \return a future object representing the actions performed due to the state change
   */
  std::shared_future<void> Disable(ComponentManagerImpl& cm) override;

  /**
   * This method waits for the configurations to be created and then returns the
   * list of configurations associated with the {@link ComponentManagerImpl} object
   *
   * \param cm is the component manager
   * \return a vector of configurations for the given component manager
   */
  std::vector<std::shared_ptr<ComponentConfiguration>> GetConfigurations(
    const ComponentManagerImpl& cm) const override;

  /**
   * Always returns true since this state represents an Enabled state
   */
  bool IsEnabled(const ComponentManagerImpl& /*cm*/) const override
  {
    return true;
  }

  /**
   * Returns the future associated with the transition into this state
   */
  std::shared_future<void> GetFuture() const override { return fut; }

  /**
   * Helper function used to create configuration objects for the
   * {@link ComponentManagerImpl} object. This method populates the
   * {@link #configurations} vector in this object
   *
   * \param compDesc is the component metadata
   * \param bundle which contains the component
   * \param registry is the runtime's component registry
   * \param logger is the runtime's logger
   */
<<<<<<< HEAD
  void CreateConfigurations(std::shared_ptr<const metadata::ComponentMetadata> compDesc,
                            const cppmicroservices::Bundle& bundle,
                            std::shared_ptr<ComponentRegistry> registry,
                            std::shared_ptr<logservice::LogService> logger,
                            std::shared_ptr<boost::asio::thread_pool> threadpool,
                            std::shared_ptr<ConfigurationNotifier> configNotifier,
                            std::shared_ptr<std::vector<std::shared_ptr<ComponentManager>>> managers);
=======
  void CreateConfigurations(
    std::shared_ptr<const metadata::ComponentMetadata> compDesc,
    const cppmicroservices::Bundle& bundle,
    std::shared_ptr<const ComponentRegistry> registry,
    std::shared_ptr<logservice::LogService> logger);
>>>>>>> 5be6d095

  /**
   * Helper function used to remove all the configuration objects created by this state.
   */
  void DeleteConfigurations();

  FRIEND_TEST(CMEnabledStateTest, TestCtor);
  FRIEND_TEST(CMEnabledStateTest, TestEnable);
  FRIEND_TEST(CMEnabledStateTest, TestDisable);
  FRIEND_TEST(CMEnabledStateTest, TestConcurrentEnable);
  FRIEND_TEST(CMEnabledStateTest, TestConcurrentDisable);
  FRIEND_TEST(CMEnabledStateTest, TestGetConfigurations);
  FRIEND_TEST(CMEnabledStateTest, TestCreateConfigurationsAsync);
  FRIEND_TEST(CMEnabledStateTest, TestCreateConfigurations);

  std::shared_future<void>
    fut; ///< future object to represent the transition task associated with this state.
  std::vector<std::shared_ptr<ComponentConfigurationImpl>>
    configurations; ///< configurations created by this state object
};
}
}

#endif /* CMEnabledState_hpp */<|MERGE_RESOLUTION|>--- conflicted
+++ resolved
@@ -30,13 +30,10 @@
 #endif
 #include "../../ComponentRegistry.hpp"
 #include "../../metadata/ComponentMetadata.hpp"
-<<<<<<< HEAD
 #include "../ConfigurationNotifier.hpp"
 #include "boost/asio/thread_pool.hpp"
-=======
 #include "ComponentManagerState.hpp"
 #include "cppmicroservices/logservice/LogService.hpp"
->>>>>>> 5be6d095
 
 namespace cppmicroservices {
 namespace scrimpl {
@@ -113,7 +110,6 @@
    * \param registry is the runtime's component registry
    * \param logger is the runtime's logger
    */
-<<<<<<< HEAD
   void CreateConfigurations(std::shared_ptr<const metadata::ComponentMetadata> compDesc,
                             const cppmicroservices::Bundle& bundle,
                             std::shared_ptr<ComponentRegistry> registry,
@@ -121,13 +117,6 @@
                             std::shared_ptr<boost::asio::thread_pool> threadpool,
                             std::shared_ptr<ConfigurationNotifier> configNotifier,
                             std::shared_ptr<std::vector<std::shared_ptr<ComponentManager>>> managers);
-=======
-  void CreateConfigurations(
-    std::shared_ptr<const metadata::ComponentMetadata> compDesc,
-    const cppmicroservices::Bundle& bundle,
-    std::shared_ptr<const ComponentRegistry> registry,
-    std::shared_ptr<logservice::LogService> logger);
->>>>>>> 5be6d095
 
   /**
    * Helper function used to remove all the configuration objects created by this state.
