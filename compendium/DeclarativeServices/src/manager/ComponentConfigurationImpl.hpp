/*=============================================================================

  Library: CppMicroServices

  Copyright (c) The CppMicroServices developers. See the COPYRIGHT
  file at the top-level directory of this distribution and at
  https://github.com/CppMicroServices/CppMicroServices/COPYRIGHT .

  Licensed under the Apache License, Version 2.0 (the "License");
  you may not use this file except in compliance with the License.
  You may obtain a copy of the License at

  http://www.apache.org/licenses/LICENSE-2.0

  Unless required by applicable law or agreed to in writing, software
  distributed under the License is distributed on an "AS IS" BASIS,
  WITHOUT WARRANTIES OR CONDITIONS OF ANY KIND, either express or implied.
  See the License for the specific language governing permissions and
  limitations under the License.

  =============================================================================*/

#ifndef __COMPONENTCONFIGURATIONIMPL_HPP__
#define __COMPONENTCONFIGURATIONIMPL_HPP__

#include <memory>
#if defined(USING_GTEST)
#  include "gtest/gtest_prod.h"
#else
#  define FRIEND_TEST(x, y)
#endif
#include "../ComponentContextImpl.hpp"
#include "../metadata/ComponentMetadata.hpp"
#include "ComponentConfiguration.hpp"
#include "ReferenceManager.hpp"
#include "cppmicroservices/ServiceFactory.h"
#include "cppmicroservices/logservice/LogService.hpp"
#include "cppmicroservices/servicecomponent/detail/ComponentInstance.hpp"
#include "states/ComponentConfigurationState.hpp"
#include "ConfigurationManager.hpp"
#include "../ConfigurationListenerImpl.hpp"
#include "ConfigurationNotifier.hpp"
#include "boost/asio/thread_pool.hpp"
#include "ComponentManager.hpp"

using cppmicroservices::scrimpl::ReferenceManager;
using cppmicroservices::service::component::detail::ComponentInstance;

namespace cppmicroservices {
namespace scrimpl {

<<<<<<< HEAD
typedef std::pair<std::shared_ptr<ComponentInstance>, std::shared_ptr<ComponentContextImpl>> InstanceContextPair;
struct ListenerToken final
{
  ListenerToken(const std::string pid, const ListenerTokenId tokenId)
    : pid(std::move(pid))
    , tokenId(std::move(tokenId))
  {}
  std::string pid;
  ListenerTokenId tokenId;
};

=======
typedef std::pair<std::shared_ptr<ComponentInstance>,
                  std::shared_ptr<ComponentContextImpl>>
  InstanceContextPair;
>>>>>>> 5be6d095
/**
 * Abstract class responsible for implementing the state machine
 * for component configurations and some utility methods to create and
 * destroy {@link ComponentInstance} objects. The subclasses of this class
 * are responsible for managing the {@link ComponentInstance} objects
 */
class ComponentConfigurationImpl
  : public ComponentConfiguration
  , public std::enable_shared_from_this<ComponentConfigurationImpl>
{
public:
  /**
   * \throws std::invalid_argument exception if any of the params is a nullptr 
   */
<<<<<<< HEAD
  explicit ComponentConfigurationImpl(std::shared_ptr<const metadata::ComponentMetadata> metadata
                                      , const Bundle& bundle
                                      , std::shared_ptr<ComponentRegistry> registry
                                      , std::shared_ptr<cppmicroservices::logservice::LogService> logger
                                      , std::shared_ptr<boost::asio::thread_pool> threadpool
                                      , std::shared_ptr<ConfigurationNotifier> configNotifier
                                      , std::shared_ptr<std::vector<std::shared_ptr<ComponentManager>>> managers);
=======
  explicit ComponentConfigurationImpl(
    std::shared_ptr<const metadata::ComponentMetadata> metadata,
    const Bundle& bundle,
    std::shared_ptr<const ComponentRegistry> registry,
    std::shared_ptr<cppmicroservices::logservice::LogService> logger);
>>>>>>> 5be6d095
  ComponentConfigurationImpl(const ComponentConfigurationImpl&) = delete;
  ComponentConfigurationImpl(ComponentConfigurationImpl&&) = delete;
  ComponentConfigurationImpl& operator=(const ComponentConfigurationImpl&) =
    delete;
  ComponentConfigurationImpl& operator=(ComponentConfigurationImpl&&) = delete;
  virtual ~ComponentConfigurationImpl();

  /**
   * Returns all the dependency manager objects associated with this component configuration
   */
  std::vector<std::shared_ptr<ReferenceManager>> GetAllDependencyManagers()
    const override;

  /**
   * Returns the dependency manager associated with a particular reference
   *
   * \param refName is the name of the reference as described in the component description
   * \return The {@link ReferenceManager} associated with \c refName.
   *         nullptr if no reference manager exists with \c refName
   */
  std::shared_ptr<ReferenceManager> GetDependencyManager(
    const std::string& refName) const override;

  /** @copydoc ComponentConfiguration::GetServiceReference()
   *
   */
  ServiceReferenceBase GetServiceReference() const override;

  /** @copydoc ComponentConfiguration::GetRegistry()
   *
   */
<<<<<<< HEAD
  std::shared_ptr<ComponentRegistry> GetRegistry() const override { return registry; } ;
=======
  std::shared_ptr<const ComponentRegistry> GetRegistry() const override
  {
    return registry;
  };
>>>>>>> 5be6d095

 
  /** @copydoc ComponentConfiguration::GetProperties()
   * These properties must include \c ComponentConstants::COMPONENT_NAME and
   * \c ComponentConstants::COMPONENT_ID
   */
  std::unordered_map<std::string, cppmicroservices::Any> GetProperties()
    const override;

  /** @copydoc ComponentConfiguration::GetBundle()
   *
   */
  cppmicroservices::Bundle GetBundle() const override { return bundle; };

  /** @copydoc ComponentConfiguration::GetId()
   *
   */
  unsigned long GetId() const override { return configID; };

  /** @copydoc ComponentConfiguration::GetConfigState()
   *
   */
  ComponentState GetConfigState() const override;

  /**
   * This method returns the {@link boost::asio::thread_pool} object 
   */
  std::shared_ptr<boost::asio::thread_pool> GetThreadpool() const
  {
    return threadpool;
  };

  /**
   * This method returns the {@link ConfigurationNotifier} object 
   */
  std::shared_ptr<ConfigurationNotifier> GetConfigNotifier() const
  {
    return configNotifier;
  };

   /**
   * This method returns the {@link ComponentMetadata} object created by
   * parsing the component description.
   */
  std::shared_ptr<const metadata::ComponentMetadata> GetMetadata() const
  {
    return metadata;
  };
<<<<<<< HEAD

    /**
   * This method returns the {@link ComponentManager} vector which holds
   * the ComponentManagerImpl objects.
   */
  std::shared_ptr<std::vector<std::shared_ptr<ComponentManager>>> GetManagers()
    const
  {
    return managers;
  };
=======
>>>>>>> 5be6d095

  /**
   * Method to check if this component provides a service
   *
   * \return \c true if this component implements a service interface, \c false otherwise
   */
  bool IsServiceProvider()
  {
    return !(metadata->serviceMetadata.interfaces.empty());
  }

  /**
   * Method used to register this component configuration's service. This
   * is invoked by the \c state object
   * @see CCUnsatisfiedState::Register
   *
   * \return true if the registration succeeded, false otherwise.
   */
  bool RegisterService();

  /**
   * Method used to unregister this component configuration's service. This
   * is invoked by the \c state object
   * @see CCSatisfiedState::Deactivate
   * This method is a no-op if the component has not registered a service
   * or if the service is already unregistered.
   */
  void UnregisterService();

  /**
   * Method called while \c REGISTERING this component configuration. Subclasses
   * are responsible for returning a {@link ServiceFactory} object. The
   * returned object is passed to the framework in a call to
   * {@link BundleContext#RegisterService}
   */
  virtual std::shared_ptr<ServiceFactory> GetFactory() = 0;

  /**
   * Method called while \c ACTIVATING this component configuration. Subclasses
   * must implement this method and handle the instance management.
   * \note This function is noexcept. It is not marked as such because gmock does
   *  not support mocking methods with the noexcept keyword.
   */
  virtual std::shared_ptr<ComponentInstance> CreateAndActivateComponentInstance(
    const cppmicroservices::Bundle& bundle) = 0;

  /**
   * Method called to modify the configuration properties for this component configuration. Subclasses
   * must implement this method. 
    @return boolean indicating whether or not the component instance has provided a Modified method.
   */
  virtual bool ModifyComponentInstanceProperties() = 0;

  /**
   * Method called while \c DEACTIVATING this component configuration. Subclasses
   * must implement this method and handle the instance management.
   */
  virtual void DestroyComponentInstances() = 0;

  /**
   * Method used to kick start the state machine of this configuration
   */
  void Initialize();

  /**
   * Method used to set the \c state of this configuration. This method uses
   * \c std::atomic operations to compare and swap the current state. This
   * method is used by the {@link ComponentConfigurationState} objects to
   * switch this object's state.
   *
   * Note: This method is virtual only for testing purposes
   */
  bool virtual CompareAndSetState(
    std::shared_ptr<ComponentConfigurationState>* expectedState,
    std::shared_ptr<ComponentConfigurationState> desiredState);

  /**
   * Accessor method that returns the state object associated with this object
   */
  std::shared_ptr<ComponentConfigurationState> GetState() const;

  /**
   * Method used to trigger a state change from \c UNSATISFIED_REFERENCE to \c SATISFIED
   * The call is delegated to the current \c state object
   */
  void Register();

  /**
   * Method used to trigger a state change from \c SATISFIED to \c ACTIVE
   * The call is delegated to the current \c state object
   *
   * \return the {@link ComponentInstance} object created as part of the state transition
   */
  std::shared_ptr<ComponentInstance> Activate(const Bundle& usingBundle);

  /**
   * Method used to trigger a state change from \c ACTIVE or \c SATISFIED to \c UNSATISFIED_REFERENCE
   * The call is delegated to the current \c state object
   */
  void Deactivate();

  /**
   * Method used to update the properties of a component instance when a configuration
   * object on which it is dependent changes. 
   * @return
   *    - true if the component has a Modified method and is still in the 
   *      active state.
   *    - false if the component does not have a Modified method. The 
   *      component has been Deactivated
   */
  bool Modified();

  /**
   * SetRegistrationProperties. Sets component properties in registration object. 
   */
  void SetRegistrationProperties();

  /**
   * Method called to stop the service trackers associated with this configuration's reference managers
   */
  void Stop();

  /**
   * Returns the logger object associated with the current runtime
   */
  std::shared_ptr<logservice::LogService> GetLogger() const { return logger; }

  /**
   * Method called while performing a dynamic rebind. Subclasses must
   * implement this method to call a service component's bind method.
   * \param refName is the name of the reference as defined in the SCR JSON
   * \param ref is the service reference to the target service to bind. A default
   *  constructed \c ServiceReferenceBase denotes that there is no service to bind.
   */
  virtual void BindReference(const std::string& refName,
                             const ServiceReferenceBase& ref) = 0;

  /**
   * Method called while performing a dynamic rebind. Subclasses must
   * implement this method to call a service component's unbind method.
   * \param refName is the name of the reference as defined in the SCR JSON
   * \param ref is the service reference to the target service to unbind. A default
   *  constructed \c ServiceReferenceBase denotes that there is no service to unbind.
   */
  virtual void UnbindReference(const std::string& refName,
                               const ServiceReferenceBase& ref) = 0;

protected:
  /**
   * This method is responsible for creating a {@link ComponentInstance} object
   */
  std::shared_ptr<ComponentInstance> CreateComponentInstance();

  /**
   * Helper function used by sub-classes to create and activate a {@link ComponentInstance} object
   */
  InstanceContextPair CreateAndActivateComponentInstanceHelper(
    const cppmicroservices::Bundle& bundle);

  /**
   * Sets the function pointers used to create and delete a {@link ComponentInstance} object
   */
  void SetComponentInstanceCreateDeleteMethods(
    std::function<ComponentInstance*(void)> newFunc,
    std::function<void(ComponentInstance*)> deleteFunc)
  {
    newCompInstanceFunc = newFunc;
    deleteCompInstanceFunc = deleteFunc;
  }
 
  /**
   * Utility method used in tests to prepare the object for a test point.
   * Note: Do NOT use this method in production code.
   */
  void SetState(const std::shared_ptr<ComponentConfigurationState>& newState)
  {
    auto oldState = ComponentConfigurationImpl::GetState();
    ComponentConfigurationImpl::CompareAndSetState(&oldState, newState);
  }

private:
  /**
   * Observer callback method. This method is registered with the dependency
   * managers. When a reference becomes \c SATISFIED or \c UNSATISFIED, this
   * method is called by the dependency manager to notify the configuration object.
   */
  void RefChangedState(const RefChangeNotification& notification);

  /**
   * Utility method with actions to be performed when a reference is satisfied.
   * This method is called from {@link #RefChangedState} when
   * {@link RefChangeNotification#senderState} is \c SATISFIED
   */
  void RefSatisfied(const std::string& refName);

  /**
   * Utility method with actions to be performed when a reference is satisfied
   * This method is called from {@link #RefChangedState} when
   * {@link RefChangeNotification#senderState} is \c UNSATISFIED
   */
  void RefUnsatisfied(const std::string& refName);

  /**
   * Utility method called to determine if all references for the component
   * are satisfied. This method is called from {@link #ConfigChangedState} when
   * Configuration objects are satisfied.
   */
  bool AreReferencesSatisfied() const noexcept;

  /**
   * Observer callback method. This method is registered with the ConfigurationListener.
   * When a configuration object is \c updated or \c deleted, this
   * method is called by the ConfigurationListener to process the change to the 
   * configuration object.
   */
  
  void ConfigChangedState(const ConfigChangeNotification& notification);

  /**
   * Method is responsible for loading the bundle and populating the function
   * objects \c newCompInstanceFunc & \c deleteCompInstanceFunc used to create
   * and destroy the {@link ComponentInstance} objects from a bundle.
   */
  void LoadComponentCreatorDestructor();

  /**
   * Friends used in unittests
   */
  FRIEND_TEST(ComponentConfigurationImplTest, VerifyCtor);
  FRIEND_TEST(ComponentConfigurationImplTest,
              VerifyInitializeForImmediateComponent);
  FRIEND_TEST(ComponentConfigurationImplTest,
              VerifyInitializeForDelayedComponent);
  FRIEND_TEST(ComponentConfigurationImplTest, VerifyRegister);
  FRIEND_TEST(ComponentConfigurationImplTest, VerifyActivate_Success);
  FRIEND_TEST(ComponentConfigurationImplTest, VerifyActivate_Failure);
  FRIEND_TEST(ComponentConfigurationImplTest, VerifyDeactivate);
  FRIEND_TEST(ComponentConfigurationImplTest,
              VerifyConcurrentRegisterDeactivate);
  FRIEND_TEST(ComponentConfigurationImplTest,
              VerifyConcurrentActivateDeactivate);
  FRIEND_TEST(ComponentConfigurationImplTest, VerifyRefSatisfied);
  FRIEND_TEST(ComponentConfigurationImplTest, VerifyRefUnsatisfied);
  FRIEND_TEST(ComponentConfigurationImplTest, VerifyStateChangeDelegation);
  FRIEND_TEST(ComponentConfigurationImplTest, TestGetDependencyManagers);

  unsigned long configID; ///< unique Id for the component configuration
  static std::atomic<unsigned long>
    idCounter; ///< used to assign unique identifiers to component configurations
  const std::shared_ptr<const metadata::ComponentMetadata>
    metadata;    ///< component description
  Bundle bundle; ///< bundle this component configuration belongs to
<<<<<<< HEAD
  const std::shared_ptr<ComponentRegistry> registry; ///< component registry of the runtime
  const std::shared_ptr<cppmicroservices::logservice::LogService> logger; ///< logger used for reporting errors/execptions
  std::unique_ptr<RegistrationManager> regManager; ///< registration manager used to manage registration/unregistration of the service provided by this component
  std::unordered_map<std::string, std::shared_ptr<ReferenceManager>> referenceManagers; ///< map of all the reference managers
  std::unordered_map<std::shared_ptr<ReferenceManager>, ListenerTokenId> referenceManagerTokens; ///< map of the listener tokens received from the reference managers
  std::shared_ptr<boost::asio::thread_pool> threadpool;
  std::shared_ptr<ConfigurationManager> configManager; ///< manages configuration objects
  std::shared_ptr<ConfigurationNotifier> configNotifier; // to get updates for configuration objects
  std::vector<std::shared_ptr<ListenerToken>> configListenerTokens; ///< vector of the listener tokens received from the config manager
  std::shared_ptr<std::vector<std::shared_ptr<ComponentManager>>> managers;
  std::shared_ptr<ComponentConfigurationState> state; ///< only modified using std::atomic operations
  std::function<ComponentInstance*(void)> newCompInstanceFunc; ///< extern C function to create a new instance {@link ComponentInstance} class from the component's bundle
  std::function<void(ComponentInstance*)> deleteCompInstanceFunc; ///< extern C function to delete an instance of the {@link ComponentInstance} class from the component's bundle
=======
  const std::shared_ptr<const ComponentRegistry>
    registry; ///< component registry of the runtime
  const std::shared_ptr<cppmicroservices::logservice::LogService>
    logger; ///< logger used for reporting errors/execptions
  std::unique_ptr<RegistrationManager>
    regManager; ///< registration manager used to manage registration/unregistration of the service provided by this component
  std::unordered_map<std::string, std::shared_ptr<ReferenceManager>>
    referenceManagers; ///< map of all the reference managers
  std::unordered_map<std::shared_ptr<ReferenceManager>, ListenerTokenId>
    referenceManagerTokens; ///< map of the listener tokens received from the reference managers
  std::shared_ptr<ComponentConfigurationState>
    state; ///< only modified using std::atomic operations

  std::function<ComponentInstance*(void)>
    newCompInstanceFunc; ///< extern C function to create a new instance {@link ComponentInstance} class from the component's bundle
  std::function<void(ComponentInstance*)>
    deleteCompInstanceFunc; ///< extern C function to delete an instance of the {@link ComponentInstance} class from the component's bundle
>>>>>>> 5be6d095
};
}
}
#endif /* __COMPONENTCONFIGURATIONIMPL_HPP__ */<|MERGE_RESOLUTION|>--- conflicted
+++ resolved
@@ -49,8 +49,9 @@
 namespace cppmicroservices {
 namespace scrimpl {
 
-<<<<<<< HEAD
-typedef std::pair<std::shared_ptr<ComponentInstance>, std::shared_ptr<ComponentContextImpl>> InstanceContextPair;
+typedef std::pair<std::shared_ptr<ComponentInstance>, 
+                  std::shared_ptr<ComponentContextImpl>
+  InstanceContextPair;
 struct ListenerToken final
 {
   ListenerToken(const std::string pid, const ListenerTokenId tokenId)
@@ -61,11 +62,6 @@
   ListenerTokenId tokenId;
 };
 
-=======
-typedef std::pair<std::shared_ptr<ComponentInstance>,
-                  std::shared_ptr<ComponentContextImpl>>
-  InstanceContextPair;
->>>>>>> 5be6d095
 /**
  * Abstract class responsible for implementing the state machine
  * for component configurations and some utility methods to create and
@@ -80,7 +76,6 @@
   /**
    * \throws std::invalid_argument exception if any of the params is a nullptr 
    */
-<<<<<<< HEAD
   explicit ComponentConfigurationImpl(std::shared_ptr<const metadata::ComponentMetadata> metadata
                                       , const Bundle& bundle
                                       , std::shared_ptr<ComponentRegistry> registry
@@ -88,13 +83,6 @@
                                       , std::shared_ptr<boost::asio::thread_pool> threadpool
                                       , std::shared_ptr<ConfigurationNotifier> configNotifier
                                       , std::shared_ptr<std::vector<std::shared_ptr<ComponentManager>>> managers);
-=======
-  explicit ComponentConfigurationImpl(
-    std::shared_ptr<const metadata::ComponentMetadata> metadata,
-    const Bundle& bundle,
-    std::shared_ptr<const ComponentRegistry> registry,
-    std::shared_ptr<cppmicroservices::logservice::LogService> logger);
->>>>>>> 5be6d095
   ComponentConfigurationImpl(const ComponentConfigurationImpl&) = delete;
   ComponentConfigurationImpl(ComponentConfigurationImpl&&) = delete;
   ComponentConfigurationImpl& operator=(const ComponentConfigurationImpl&) =
@@ -126,15 +114,9 @@
   /** @copydoc ComponentConfiguration::GetRegistry()
    *
    */
-<<<<<<< HEAD
-  std::shared_ptr<ComponentRegistry> GetRegistry() const override { return registry; } ;
-=======
-  std::shared_ptr<const ComponentRegistry> GetRegistry() const override
-  {
-    return registry;
+  std::shared_ptr<ComponentRegistry> GetRegistry() const override {
+	  return registry;
   };
->>>>>>> 5be6d095
-
  
   /** @copydoc ComponentConfiguration::GetProperties()
    * These properties must include \c ComponentConstants::COMPONENT_NAME and
@@ -182,7 +164,6 @@
   {
     return metadata;
   };
-<<<<<<< HEAD
 
     /**
    * This method returns the {@link ComponentManager} vector which holds
@@ -193,8 +174,6 @@
   {
     return managers;
   };
-=======
->>>>>>> 5be6d095
 
   /**
    * Method to check if this component provides a service
@@ -447,7 +426,6 @@
   const std::shared_ptr<const metadata::ComponentMetadata>
     metadata;    ///< component description
   Bundle bundle; ///< bundle this component configuration belongs to
-<<<<<<< HEAD
   const std::shared_ptr<ComponentRegistry> registry; ///< component registry of the runtime
   const std::shared_ptr<cppmicroservices::logservice::LogService> logger; ///< logger used for reporting errors/execptions
   std::unique_ptr<RegistrationManager> regManager; ///< registration manager used to manage registration/unregistration of the service provided by this component
@@ -461,25 +439,6 @@
   std::shared_ptr<ComponentConfigurationState> state; ///< only modified using std::atomic operations
   std::function<ComponentInstance*(void)> newCompInstanceFunc; ///< extern C function to create a new instance {@link ComponentInstance} class from the component's bundle
   std::function<void(ComponentInstance*)> deleteCompInstanceFunc; ///< extern C function to delete an instance of the {@link ComponentInstance} class from the component's bundle
-=======
-  const std::shared_ptr<const ComponentRegistry>
-    registry; ///< component registry of the runtime
-  const std::shared_ptr<cppmicroservices::logservice::LogService>
-    logger; ///< logger used for reporting errors/execptions
-  std::unique_ptr<RegistrationManager>
-    regManager; ///< registration manager used to manage registration/unregistration of the service provided by this component
-  std::unordered_map<std::string, std::shared_ptr<ReferenceManager>>
-    referenceManagers; ///< map of all the reference managers
-  std::unordered_map<std::shared_ptr<ReferenceManager>, ListenerTokenId>
-    referenceManagerTokens; ///< map of the listener tokens received from the reference managers
-  std::shared_ptr<ComponentConfigurationState>
-    state; ///< only modified using std::atomic operations
-
-  std::function<ComponentInstance*(void)>
-    newCompInstanceFunc; ///< extern C function to create a new instance {@link ComponentInstance} class from the component's bundle
-  std::function<void(ComponentInstance*)>
-    deleteCompInstanceFunc; ///< extern C function to delete an instance of the {@link ComponentInstance} class from the component's bundle
->>>>>>> 5be6d095
 };
 }
 }
