--- conflicted
+++ resolved
@@ -117,17 +117,6 @@
 FMT_FUNC auto decimal_point_impl(locale_ref loc) -> Char {
   return use_facet<numpunct<Char>>(loc.get<locale>()).decimal_point();
 }
-<<<<<<< HEAD
-#endif
-}  // namespace detail
-
-#if !FMT_MSC_VERSION
-FMT_API FMT_FUNC format_error::~format_error() noexcept = default;
-#endif
-
-FMT_FUNC std::system_error vsystem_error(int error_code, string_view format_str,
-                                         format_args args) {
-=======
 
 #if FMT_USE_LOCALE
 FMT_FUNC auto write_loc(appender out, loc_value value,
@@ -173,7 +162,6 @@
 
 FMT_FUNC auto vsystem_error(int error_code, string_view fmt, format_args args)
     -> std::system_error {
->>>>>>> 3b7dbd34
   auto ec = std::error_code(error_code, std::generic_category());
   return std::system_error(ec, vformat(fmt, args));
 }
@@ -277,15 +265,7 @@
 }
 
 // Various fast log computations.
-<<<<<<< HEAD
-inline int floor_log2_pow10(int e) noexcept {
-  FMT_ASSERT(e <= 1233 && e >= -1233, "too large exponent");
-  return (e * 1741647) >> 19;
-}
-inline int floor_log10_pow2_minus_log10_4_over_3(int e) noexcept {
-=======
 inline auto floor_log10_pow2_minus_log10_4_over_3(int e) noexcept -> int {
->>>>>>> 3b7dbd34
   FMT_ASSERT(e <= 2936 && e >= -2985, "too large exponent");
   return (e * 631305 - 261663) >> 21;
 }
@@ -1068,10 +1048,6 @@
       {0xfcf62c1dee382c42, 0x46729e03dd9ed7b6},
       {0x9e19db92b4e31ba9, 0x6c07a2c26a8346d2},
       {0xc5a05277621be293, 0xc7098b7305241886},
-<<<<<<< HEAD
-      { 0xf70867153aa2db38,
-        0xb8cbee4fc66d1ea8 }
-=======
       {0xf70867153aa2db38, 0xb8cbee4fc66d1ea8},
       {0x9a65406d44a5c903, 0x737f74f1dc043329},
       {0xc0fe908895cf3b44, 0x505f522e53053ff3},
@@ -1088,7 +1064,6 @@
       {0x8c6c01c9498d8b88, 0xbc72f130660533c4},
       {0xaf87023b9bf0ee6a, 0xeb8fad7c7f8680b5},
       {0xdb68c2ca82ed2a05, 0xa67398db9f6820e2},
->>>>>>> 3b7dbd34
 #else
       {0xff77b1fcbebcdc4f, 0x25e8e89c13bb0f7b},
       {0xce5d73ff402d98e3, 0xfb0a3d212dc81290},
@@ -1219,13 +1194,10 @@
   }
 };
 
-<<<<<<< HEAD
-=======
 FMT_FUNC auto get_cached_power(int k) noexcept -> uint128_fallback {
   return cache_accessor<double>::get_cached_power(k);
 }
 
->>>>>>> 3b7dbd34
 // Various integer checks
 template <typename T>
 auto is_left_endpoint_integer_shorter_interval(int exponent) noexcept -> bool {
@@ -1238,14 +1210,9 @@
 // Remove trailing zeros from n and return the number of zeros removed (float)
 FMT_INLINE int remove_trailing_zeros(uint32_t& n, int s = 0) noexcept {
   FMT_ASSERT(n != 0, "");
-<<<<<<< HEAD
-  const uint32_t mod_inv_5 = 0xcccccccd;
-  const uint32_t mod_inv_25 = mod_inv_5 * mod_inv_5;
-=======
   // Modular inverse of 5 (mod 2^32): (mod_inv_5 * 5) mod 2^32 = 1.
   constexpr uint32_t mod_inv_5 = 0xcccccccd;
   constexpr uint32_t mod_inv_25 = 0xc28f5c29;  // = mod_inv_5 * mod_inv_5
->>>>>>> 3b7dbd34
 
   while (true) {
     auto q = rotr(n * mod_inv_25, 2);
