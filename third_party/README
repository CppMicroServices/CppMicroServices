README
======

This directory contains several third-party libraries.

For detailed copyright and license information see the header of the respective
file. A record of their origin and version is provided in the list below.

If a third-party library has been modified for the purposes of the
CppMicroServices library, it is marked as such.

dirent_win32
------------

See file for license information.

http://softagalleria.net/dirent.php
1.20.1

Patches

 * Set errno to ENAMETOOLONG if opendir() is called with a path argument
   longer than MAX_PATH.

jsoncpp
-------

MIT License or Public Domain

https://github.com/open-source-parsers/jsoncpp
(formerly http://jsoncpp.sourceforge.net)
1.9.5

Patches

* Fixed some compiler warnings

miniz
-----

MIT License (GitHub) or Public Domain

https://github.com/richgel999/miniz
(formerly https://code.google.com/p/miniz/)
v3.0.2

Note: miniz.c and miniz.h created by downloading the source code
      and running amalgamate.sh.

Patches

 * Support for zip files with prepended binary blobs.
 * Write to C file streams.

tinyscheme
----------

BSD-style license

http://tinyscheme.sourceforge.net/home.html
1.42

Patches

 * Added header for missing off_t declaration.
 * Disable Windows warnings C4244 and C4267.
 * Do not use dllexport/dllimport specs on Windows

The Lean Mean C++ Option Parser
-------------------------------

MIT License

http://sourceforge.net/projects/optionparser
1.7

Patches

 * Added virtual destructors
 * Converted old-style casts to C++ casts

Google Test and Google Mock
----------------------------

See https://github.com/google/googletest/blob/master/LICENSE for license information.

https://github.com/google/googletest
https://github.com/google/googletest/tree/v1.14.0

RapidJSON
---------

See https://github.com/Tencent/rapidjson/blob/master/license.txt for license information

https://github.com/Tencent/rapidjson/
091de040edb3355dcf2f4a18c425aec51b906f08

Google benchmark
----------------

See https://github.com/google/benchmark/blob/master/LICENSE for license information

https://github.com/google/benchmark
12235e24652fc7f809373e7c11a5f73c5763fc4c

Abseil (absl)
-------------

See https://github.com/abseil/abseil-cpp/blob/master/LICENSE for license information

https://github.com/abseil/abseil-cpp
https://github.com/abseil/abseil-cpp/releases/tag/20230125.3

spdlog
------

See https://github.com/gabime/spdlog/blob/v1.15.2/LICENSE for license information

https://github.com/gabime/spdlog
<<<<<<< HEAD
v1.12.0
=======
v1.15.2
>>>>>>> 3b7dbd34

* We only use the include folder since we aren't statically linking to the library
* version reflects the version from which we copied the include folder


Boost
------

See https://www.boost.org/users/license.html for license information
1.73.0

Boost nowide
------------

See https://www.boost.org/users/license.html for license information
https://github.com/boostorg/nowide/tree/standalone
https://github.com/boostorg/nowide/commit/2a0543f8279f3f416b5c84fcf7e40db46c3a659a<|MERGE_RESOLUTION|>--- conflicted
+++ resolved
@@ -117,11 +117,7 @@
 See https://github.com/gabime/spdlog/blob/v1.15.2/LICENSE for license information
 
 https://github.com/gabime/spdlog
-<<<<<<< HEAD
-v1.12.0
-=======
 v1.15.2
->>>>>>> 3b7dbd34
 
 * We only use the include folder since we aren't statically linking to the library
 * version reflects the version from which we copied the include folder
