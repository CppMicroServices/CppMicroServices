/*=============================================================================

  Library: CppMicroServices

  Copyright (c) The CppMicroServices developers. See the COPYRIGHT
  file at the top-level directory of this distribution and at
  https://github.com/CppMicroServices/CppMicroServices/COPYRIGHT .

  Licensed under the Apache License, Version 2.0 (the "License");
  you may not use this file except in compliance with the License.
  You may obtain a copy of the License at

  http://www.apache.org/licenses/LICENSE-2.0

  Unless required by applicable law or agreed to in writing, software
  distributed under the License is distributed on an "AS IS" BASIS,
  WITHOUT WARRANTIES OR CONDITIONS OF ANY KIND, either express or implied.
  See the License for the specific language governing permissions and
  limitations under the License.

  =============================================================================*/

#include <algorithm>
#include <chrono>
#include <cstdio>
#include <iostream>

#include "gmock/gmock.h"

#include <cppmicroservices/BundleContext.h>
#include <cppmicroservices/BundleImport.h>
#include <cppmicroservices/Constants.h>
#include <cppmicroservices/Framework.h>
#include <cppmicroservices/FrameworkEvent.h>
#include <cppmicroservices/FrameworkFactory.h>

#include "cppmicroservices/servicecomponent/detail/ComponentInstanceImpl.hpp"
#include <cppmicroservices/ServiceInterface.h>

using cppmicroservices::service::component::ComponentContext;
using cppmicroservices::service::component::detail::Binder;
using cppmicroservices::service::component::detail::ComponentInstanceImpl;
using cppmicroservices::service::component::detail::DynamicBinder;
using cppmicroservices::service::component::detail::StaticBinder;

namespace
{

    // dummy types used for testing
    struct ServiceDependency1
    {
    };
    struct ServiceDependency2
    {
    };
    struct TestServiceInterface1
    {
    };
    struct ServiceDependency3
    {
    };
    struct TestServiceInterface2
    {
    };
    struct TestServiceInterface3
    {
    };

    // Test class to simulate a service component
    // TODO: Use Mock to add more behavior verification
    class TestServiceImpl1 final
        : public TestServiceInterface1
        , public TestServiceInterface2
    {
      public:
        TestServiceImpl1() : foo(nullptr), bar(nullptr), activated(false) {}

        TestServiceImpl1(std::shared_ptr<ServiceDependency1> const& f, std::shared_ptr<ServiceDependency2> const& b)
            : foo(f)
            , bar(b)
            , activated(false)
        {
        }

        TestServiceImpl1(std::shared_ptr<ServiceDependency2> const& b) : foo(nullptr), bar(b), activated(false) {}

        virtual ~TestServiceImpl1() {}

        void
        BindFoo(std::shared_ptr<ServiceDependency1> const& f)
        {
            foo = f;
        }

        void
        UnbindFoo(std::shared_ptr<ServiceDependency1> const& f)
        {
            if (foo == f)
            {
                foo = nullptr;
            }
        }

        void
        Activate()
        {
            // this is the wrong signature method.
        }

        void
        Activate(std::shared_ptr<ComponentContext> const&)
        {
            activated = true;
        }

        void
        Deactivate(std::shared_ptr<ComponentContext> const&)
        {
            activated = false;
        }

        void
        Deactivate(std::shared_ptr<ComponentContext> const&, bool)
        {
            // this is the wrong signature method.
        }

        bool
        IsActivated()
        {
            return activated;
        }

        std::shared_ptr<ServiceDependency1>
        GetFoo() const
        {
            return foo;
        }
        std::shared_ptr<ServiceDependency2>
        GetBar() const
        {
            return bar;
        }

      private:
        std::shared_ptr<ServiceDependency1> foo; // dynamic dependency - can change during the lifetime of this object
        std::shared_ptr<ServiceDependency2> const
            bar; // static dependency - does not change during the lifetime of this object
        bool activated;
    };

    // Test class to simulate a service component with service dependencies using multiple cardinality
    class TestServiceImpl2
    {
      public:
        TestServiceImpl2(std::vector<std::shared_ptr<ServiceDependency1>> const& d1,
                         std::shared_ptr<ServiceDependency2> const& d2,
                         std::vector<std::shared_ptr<ServiceDependency3>> const& d3)
            : dep1Refs(d1)
            , dep2(d2)
            , dep3Refs(d3)
        {
        }

        TestServiceImpl2(std::vector<std::shared_ptr<ServiceDependency1>> const& d1,
                         std::shared_ptr<ServiceDependency2> const& d2)
            : dep1Refs(d1)
            , dep2(d2)
            , dep3Refs({})
        {
        }

        virtual ~TestServiceImpl2() {}

        void
        BindDep3(std::shared_ptr<ServiceDependency3> const& d3)
        {
            if (std::find(dep3Refs.begin(), dep3Refs.end(), d3) == dep3Refs.end())
            {
                dep3Refs.push_back(d3);
            }
        }

        void
        UnbindDep3(std::shared_ptr<ServiceDependency3> const& d3)
        {
            auto pos = std::find(dep3Refs.begin(), dep3Refs.end(), d3);
            if (pos != dep3Refs.end())
            {
                *pos = nullptr;
                dep3Refs.erase(pos);
            }
        }

        void
        Activate(std::shared_ptr<ComponentContext> const&)
        {
            // activated = true;
        }

        void
        Deactivate(std::shared_ptr<ComponentContext> const&)
        {
            // activated = false;
        }

        std::vector<std::shared_ptr<ServiceDependency1>>
        GetDep1() const
        {
            return dep1Refs;
        }

        std::shared_ptr<ServiceDependency2>
        GetDep2() const
        {
            return dep2;
        }

        std::vector<std::shared_ptr<ServiceDependency3>>
        GetDep3() const
        {
            return dep3Refs;
        }

      private:
        std::vector<std::shared_ptr<ServiceDependency1>> const dep1Refs; // static dependency with multiple cardinality
        std::shared_ptr<ServiceDependency2> const dep2;                  // static dependency with unary cardinality
        std::vector<std::shared_ptr<ServiceDependency3>> dep3Refs;       // dynamic dependency with multiple cardinality
    };

<<<<<<< HEAD
    class TestServiceImplWithRefRefDep : public TestServiceInterface1
    {
      public:
        TestServiceImplWithRefRefDep() : foo(nullptr) {}

        TestServiceImplWithRefRefDep(std::shared_ptr<ServiceDependency1> const&& f) : foo(f) {}

        TestServiceImplWithRefRefDep(TestServiceImplWithRefRefDep const& other) = default;
        TestServiceImplWithRefRefDep(TestServiceImplWithRefRefDep&& other) noexcept = default;
        TestServiceImplWithRefRefDep& operator=(TestServiceImplWithRefRefDep const& other) = default;
        TestServiceImplWithRefRefDep& operator=(TestServiceImplWithRefRefDep&& other) noexcept = default;

        virtual ~TestServiceImplWithRefRefDep() = default;

        std::shared_ptr<ServiceDependency1>
        GetFoo() const
        {
            return foo;
        }

      private:
        std::shared_ptr<ServiceDependency1> foo;
    };

    class TestServiceImplWithSharedPtrDep : public TestServiceInterface1
    {
      public:
        TestServiceImplWithSharedPtrDep() : foo(nullptr) {}

        TestServiceImplWithSharedPtrDep(std::shared_ptr<ServiceDependency1> f) : foo(f) {}

        TestServiceImplWithSharedPtrDep(TestServiceImplWithSharedPtrDep const& other) = default;
        TestServiceImplWithSharedPtrDep(TestServiceImplWithSharedPtrDep&& other) noexcept = default;
        TestServiceImplWithSharedPtrDep& operator=(TestServiceImplWithSharedPtrDep const& other) = default;
        TestServiceImplWithSharedPtrDep& operator=(TestServiceImplWithSharedPtrDep&& other) noexcept = default;

        virtual ~TestServiceImplWithSharedPtrDep() {}

        std::shared_ptr<ServiceDependency1>
        GetFoo() const
        {
            return foo;
        }

      private:
        std::shared_ptr<ServiceDependency1> foo;
=======
    class TestServiceImplWithDefaultCtor : public TestServiceInterface1
    {
      public:
        TestServiceImplWithDefaultCtor() = default;
        ~TestServiceImplWithDefaultCtor() = default;

        TestServiceImplWithDefaultCtor(TestServiceImplWithDefaultCtor const& other) = default;
        TestServiceImplWithDefaultCtor& operator=(TestServiceImplWithDefaultCtor const& other) = default;
        TestServiceImplWithDefaultCtor(TestServiceImplWithDefaultCtor&& other) noexcept = default;
        TestServiceImplWithDefaultCtor& operator=(TestServiceImplWithDefaultCtor&& other) noexcept = default;

        bool
        defCon()
        {
            return def;
        }

      private:
        std::shared_ptr<cppmicroservices::AnyMap> props;
        bool def = true;
    };

    class TestServiceImplWithConfigAndDefaultCtor : public TestServiceInterface1
    {
      public:
        TestServiceImplWithConfigAndDefaultCtor() = default;
        TestServiceImplWithConfigAndDefaultCtor(std::shared_ptr<cppmicroservices::AnyMap> properties)
            : props(properties)
            , def(false)
        {
            return;
        }
        ~TestServiceImplWithConfigAndDefaultCtor() = default;

        TestServiceImplWithConfigAndDefaultCtor(TestServiceImplWithConfigAndDefaultCtor const& other) = default;
        TestServiceImplWithConfigAndDefaultCtor& operator=(TestServiceImplWithConfigAndDefaultCtor const& other)
            = default;
        TestServiceImplWithConfigAndDefaultCtor(TestServiceImplWithConfigAndDefaultCtor&& other) noexcept = default;
        TestServiceImplWithConfigAndDefaultCtor& operator=(TestServiceImplWithConfigAndDefaultCtor&& other) noexcept
            = default;

        bool
        defCon()
        {
            return def;
        }

      private:
        std::shared_ptr<cppmicroservices::AnyMap> props;
        bool def = true;
>>>>>>> 15e29d49
    };

    /**
     * This class is used to mock the behavior of a ComponentContext object
     * created by the declarative services runtime implementation.
     */
    class MockComponentContext : public ComponentContext
    {
      public:
        MOCK_CONST_METHOD0(GetProperties, std::unordered_map<std::string, cppmicroservices::Any>(void));
        MOCK_CONST_METHOD0(GetBundleContext, cppmicroservices::BundleContext(void));
        MOCK_CONST_METHOD0(GetUsingBundle, cppmicroservices::Bundle(void));
        MOCK_CONST_METHOD0(GetServiceReference, cppmicroservices::ServiceReferenceBase(void));
        MOCK_METHOD1(EnableComponent, void(std::string const&));
        MOCK_METHOD1(DisableComponent, void(std::string const&));
        MOCK_CONST_METHOD2(LocateServices, std::vector<std::shared_ptr<void>>(std::string const&, std::string const&));
        MOCK_CONST_METHOD2(LocateService, std::shared_ptr<void>(std::string const&, std::string const&));
    };

    /**
     * This test point is used to verify the ComponentInstanceImpl works properly
     * for a Service Component that does not provide any services and does not
     * consume any services
     */
    TEST(ComponentInstance, VerifyZeroServicesZeroDependencies)
    {
        ComponentInstanceImpl<TestServiceImpl1> compInstance;
        auto iMap = compInstance.GetInterfaceMap();
        ASSERT_FALSE(iMap); // empty map is returned since no service is provided
        auto compObj = compInstance.GetInstance();
        ASSERT_FALSE(compObj);
        auto mockContext = std::make_shared<MockComponentContext>();
        EXPECT_CALL(*(mockContext.get()), LocateService(testing::_, testing::_))
            .Times(0); // ensure the mock context never gets a call to LocateService
        compInstance.CreateInstance(mockContext);
        compInstance.BindReferences(mockContext);
        compObj = compInstance.GetInstance();
        ASSERT_TRUE(compObj);
        // ensure none of the dependencies are bound. Dependencies are only bound if they are declared.
        ASSERT_FALSE(compObj->GetFoo());
        ASSERT_FALSE(compObj->GetBar());
    }

    TEST(ComponentInstanceImpl, VerifyZeroServicesZeroDependencies)
    {
        ComponentInstanceImpl<TestServiceImpl1> compInstance;
        auto iMap = compInstance.GetInterfaceMap();
        ASSERT_FALSE(iMap); // empty map is returned since no service is provided
        auto compObj = compInstance.GetInstance();
        ASSERT_FALSE(compObj);
        auto mockContext = std::make_shared<MockComponentContext>();
        EXPECT_CALL(*(mockContext.get()), LocateService(testing::_, testing::_))
            .Times(0); // ensure the mock context never gets a call to LocateService
        compInstance.CreateInstance(mockContext);
        compInstance.BindReferences(mockContext);
        compObj = compInstance.GetInstance();
        ASSERT_TRUE(compObj);
        // ensure none of the dependencies are bound. Dependencies are only bound if they are declared.
        ASSERT_FALSE(compObj->GetFoo());
        ASSERT_FALSE(compObj->GetBar());
    }

    TEST(ComponentInstance, validateConstructorCall)
    {
        ComponentInstanceImpl<TestServiceImplWithDefaultCtor, std::tuple<TestServiceInterface1>> compInstance;
        auto mockContext = std::make_shared<MockComponentContext>();
        EXPECT_CALL(*(mockContext.get()), LocateService(testing::_, testing::_))
            .Times(0); // ensure the mock context never gets a call to LocateService
        compInstance.CreateInstance(mockContext);
        ASSERT_EQ(compInstance.GetInstance()->defCon(), true);

        ComponentInstanceImpl<TestServiceImplWithConfigAndDefaultCtor, std::tuple<TestServiceInterface1>> compInstance2;
        compInstance2.CreateInstance(mockContext);
        ASSERT_EQ(compInstance2.GetInstance()->defCon(), false);
    }
    /**
     * This test point is used to verify the ComponentInstanceImpl works properly
     * for a Service Component that provides a single service but does not consume
     * any services
     */
    TEST(ComponentInstance, VerifyWithSingleServiceZeroDependencies)
    {
        ComponentInstanceImpl<TestServiceImpl1, std::tuple<TestServiceInterface1>> compInstance;
        auto iMap = compInstance.GetInterfaceMap();
        ASSERT_TRUE(iMap);
        ASSERT_EQ(iMap->size(), size_t(1));
        ASSERT_EQ(iMap->count(us_service_interface_iid<TestServiceInterface1>()), size_t(1));
        auto mockContext = std::make_shared<MockComponentContext>();
        EXPECT_CALL(*(mockContext.get()), LocateService(testing::_, testing::_))
            .Times(0); // ensure the mock context never gets a call to LocateService
        compInstance.CreateInstance(mockContext);
        compInstance.BindReferences(mockContext);
        auto compObj = compInstance.GetInstance();
        ASSERT_TRUE(compObj);
        // ensure none of the dependencies are bound. Dependencies are only bound if they are declared.
        ASSERT_FALSE(compObj->GetFoo());
        ASSERT_FALSE(compObj->GetBar());
    }

    TEST(ComponentInstanceImpl, VerifyWithSingleServiceZeroDependencies)
    {
        ComponentInstanceImpl<TestServiceImpl1, std::tuple<TestServiceInterface1>> compInstance;
        auto iMap = compInstance.GetInterfaceMap();
        ASSERT_TRUE(iMap);
        ASSERT_EQ(iMap->size(), size_t(1));
        ASSERT_EQ(iMap->count(us_service_interface_iid<TestServiceInterface1>()), size_t(1));
        auto mockContext = std::make_shared<MockComponentContext>();
        EXPECT_CALL(*(mockContext.get()), LocateService(testing::_, testing::_))
            .Times(0); // ensure the mock context never gets a call to LocateService
        compInstance.CreateInstance(mockContext);
        compInstance.BindReferences(mockContext);
        auto compObj = compInstance.GetInstance();
        ASSERT_TRUE(compObj);
        // ensure none of the dependencies are bound. Dependencies are only bound if they are declared.
        ASSERT_FALSE(compObj->GetFoo());
        ASSERT_FALSE(compObj->GetBar());
    }

    /**
     * This test point is used to verify the ComponentInstanceImpl works properly
     * for a Service Component that provides multiple services but does not consume
     * any services
     */
    TEST(ComponentInstance, VerifyWithMultipleServiceZeroDependencies)
    {
        ComponentInstanceImpl<TestServiceImpl1, std::tuple<TestServiceInterface1, TestServiceInterface2>> compInstance;
        auto iMap = compInstance.GetInterfaceMap();
        ASSERT_TRUE(iMap);
        ASSERT_EQ(iMap->size(), size_t(2));
        ASSERT_EQ(iMap->count(us_service_interface_iid<TestServiceInterface1>()), size_t(1));
        ASSERT_EQ(iMap->count(us_service_interface_iid<TestServiceInterface2>()), size_t(1));
        auto mockContext = std::make_shared<MockComponentContext>();
        EXPECT_CALL(*(mockContext.get()), LocateService(testing::_, testing::_))
            .Times(0); // ensure the mock context never gets a call to LocateService
        compInstance.CreateInstance(mockContext);
        compInstance.BindReferences(mockContext);
        auto compObj = compInstance.GetInstance();
        ASSERT_TRUE(compObj);
        // ensure none of the dependencies are bound. Dependencies are only bound if they are declared.
        ASSERT_FALSE(compObj->GetFoo());
        ASSERT_FALSE(compObj->GetBar());
    }

    TEST(ComponentInstanceImpl, VerifyWithMultipleServiceZeroDependencies)
    {
        ComponentInstanceImpl<TestServiceImpl1, std::tuple<TestServiceInterface1, TestServiceInterface2>> compInstance;
        auto iMap = compInstance.GetInterfaceMap();
        ASSERT_TRUE(iMap);
        ASSERT_EQ(iMap->size(), size_t(2));
        ASSERT_EQ(iMap->count(us_service_interface_iid<TestServiceInterface1>()), size_t(1));
        ASSERT_EQ(iMap->count(us_service_interface_iid<TestServiceInterface2>()), size_t(1));
        auto mockContext = std::make_shared<MockComponentContext>();
        EXPECT_CALL(*(mockContext.get()), LocateService(testing::_, testing::_))
            .Times(0); // ensure the mock context never gets a call to LocateService
        compInstance.CreateInstance(mockContext);
        compInstance.BindReferences(mockContext);
        auto compObj = compInstance.GetInstance();
        ASSERT_TRUE(compObj);
        // ensure none of the dependencies are bound. Dependencies are only bound if they are declared.
        ASSERT_FALSE(compObj->GetFoo());
        ASSERT_FALSE(compObj->GetBar());
    }

    TEST(ComponentInstanceImpl, VerifyWithStaticDependencies)
    {
        auto f = cppmicroservices::FrameworkFactory().NewFramework();
        f.Start();
        auto fc = f.GetBundleContext();
        auto reg = fc.RegisterService<ServiceDependency1>(std::make_shared<ServiceDependency1>());
        auto reg1 = fc.RegisterService<ServiceDependency2>(std::make_shared<ServiceDependency2>());

        ComponentInstanceImpl<TestServiceImpl1,
                              std::tuple<>,
                              std::shared_ptr<ServiceDependency1>,
                              std::shared_ptr<ServiceDependency2>>
            compInstance({ ("foo"), ("bar") }, {});
        auto iMap = compInstance.GetInterfaceMap();
        ASSERT_FALSE(iMap);

        auto mockContext = std::make_shared<MockComponentContext>();
        auto locateService = [&fc](std::string const& type) -> std::shared_ptr<void>
        {
            auto sRef = fc.GetServiceReference(type);
            if (sRef)
            {
                auto serv = fc.GetService(sRef);
                return serv->at(type);
            }
            else
            {
                return nullptr;
            }
        };

        EXPECT_CALL(*(mockContext.get()), GetBundleContext()).WillRepeatedly(testing::Invoke([&fc]() { return fc; }));

        EXPECT_CALL(*(mockContext.get()), LocateService("foo", us_service_interface_iid<ServiceDependency1>()))
            .Times(1)
            .WillRepeatedly(testing::WithArg<1>(testing::Invoke(
                locateService))); // ensure the mock context received a call to LocateService for dependency foo

        EXPECT_CALL(*(mockContext.get()), LocateService("bar", us_service_interface_iid<ServiceDependency2>()))
            .Times(1)
            .WillRepeatedly(testing::WithArg<1>(testing::Invoke(
                locateService))); // ensure the mock context received a call to LocateService for dependency bar

        compInstance.CreateInstance(mockContext);
        compInstance.BindReferences(mockContext);
        auto compObj = compInstance.GetInstance();
        ASSERT_TRUE(compObj);
        // ensure the dependencies are bound when the object is constructed
        ASSERT_TRUE(compObj->GetFoo());
        ASSERT_TRUE(compObj->GetBar());

        EXPECT_THROW(compInstance.InvokeBindMethod("foo", fc.GetServiceReference<ServiceDependency1>()),
                     std::out_of_range);
        EXPECT_THROW(compInstance.InvokeBindMethod("bar", fc.GetServiceReference<ServiceDependency2>()),
                     std::out_of_range);
        EXPECT_THROW(compInstance.InvokeUnbindMethod("foo", fc.GetServiceReference<ServiceDependency1>()),
                     std::out_of_range);
        EXPECT_THROW(compInstance.InvokeUnbindMethod("bar", fc.GetServiceReference<ServiceDependency2>()),
                     std::out_of_range);

        f.Stop();
        f.WaitForStop(std::chrono::milliseconds::zero());
    }

    TEST(ComponentInstanceImpl, VerifyWithDynamicDependencies)
    {
        auto f = cppmicroservices::FrameworkFactory().NewFramework();
        f.Start();
        auto fc = f.GetBundleContext();
        auto reg = fc.RegisterService<ServiceDependency1>(std::make_shared<ServiceDependency1>());
        auto reg1 = fc.RegisterService<ServiceDependency2>(std::make_shared<ServiceDependency2>());

        std::vector<std::shared_ptr<Binder<TestServiceImpl1>>> binders;
        binders.push_back(
            std::make_shared<DynamicBinder<TestServiceImpl1, ServiceDependency1>>("foo",
                                                                                  &TestServiceImpl1::BindFoo,
                                                                                  &TestServiceImpl1::UnbindFoo));

        ComponentInstanceImpl<TestServiceImpl1, std::tuple<>, std::shared_ptr<ServiceDependency2>> compInstance(
            { ("bar") },
            binders);
        auto iMap = compInstance.GetInterfaceMap();
        ASSERT_FALSE(iMap);
        ASSERT_EQ(compInstance.GetInstance(), nullptr);

        // create a mock context and setup expectations on the context
        auto mockContext = std::make_shared<MockComponentContext>();
        auto locateService = [&fc](std::string const& type) -> std::shared_ptr<void>
        {
            auto sRef = fc.GetServiceReference(type);
            if (sRef)
            {
                auto serv = fc.GetService(sRef);
                return serv->at(type);
            }
            else
            {
                return nullptr;
            }
        };

        EXPECT_CALL(*(mockContext.get()), GetBundleContext()).WillRepeatedly(testing::Invoke([&fc]() { return fc; }));

        EXPECT_CALL(*(mockContext.get()), LocateService("foo", us_service_interface_iid<ServiceDependency1>()))
            .Times(1)
            .WillRepeatedly(testing::WithArg<1>(testing::Invoke(
                locateService))); // ensure the mock context received a call to LocateService for dependency foo

        EXPECT_CALL(*(mockContext.get()), LocateService("bar", us_service_interface_iid<ServiceDependency2>()))
            .Times(1)
            .WillRepeatedly(testing::WithArg<1>(testing::Invoke(
                locateService))); // ensure the mock context received a call to LocateService for dependency bar

        // use mock context to create an instance of the component implementation class.
        compInstance.CreateInstance(mockContext);
        compInstance.BindReferences(mockContext);
        auto compObj = compInstance.GetInstance();
        ASSERT_TRUE(compObj);
        // ensure the dependencies are bound when the object is constructed
        ASSERT_NE(compObj->GetFoo(), nullptr);
        ASSERT_NE(compObj->GetBar(), nullptr);

        // ensure only dynamic dependencies can be re-bound.
        // The runtime calls the wrapper object with the name of the reference and the ServiceReference object to use
        // for binding.
        EXPECT_THROW(compInstance.InvokeUnbindMethod("bar", fc.GetServiceReference<ServiceDependency2>()),
                     std::out_of_range);
        EXPECT_THROW(compInstance.InvokeBindMethod("bar", fc.GetServiceReference<ServiceDependency2>()),
                     std::out_of_range);
        EXPECT_NO_THROW(compInstance.InvokeUnbindMethod("foo", fc.GetServiceReference<ServiceDependency1>()));
        ASSERT_EQ(compObj->GetFoo(), nullptr);
        EXPECT_NO_THROW(compInstance.InvokeBindMethod("foo", fc.GetServiceReference<ServiceDependency1>()));
        ASSERT_NE(compObj->GetFoo(), nullptr);

        f.Stop();
        f.WaitForStop(std::chrono::milliseconds::zero());
    }

    TEST(ComponentInstanceImpl, VerifyRRefDependencyConstruct)
    {
        auto f = cppmicroservices::FrameworkFactory().NewFramework();
        f.Start();
        auto fc = f.GetBundleContext();
        auto reg = fc.RegisterService<ServiceDependency1>(std::make_shared<ServiceDependency1>());

        ComponentInstanceImpl<TestServiceImplWithRefRefDep, std::tuple<>, std::shared_ptr<ServiceDependency1>>
            compInstance({ ("foo") }, {});

        auto mockContext = std::make_shared<MockComponentContext>();
        auto locateService = [&fc](std::string const& type) -> std::shared_ptr<void>
        {
            auto sRef = fc.GetServiceReference(type);
            if (sRef)
            {
                auto serv = fc.GetService(sRef);
                return serv->at(type);
            }
            else
            {
                return nullptr;
            }
        };

        EXPECT_CALL(*(mockContext.get()), GetBundleContext()).WillRepeatedly(testing::Invoke([&fc]() { return fc; }));

        EXPECT_CALL(*(mockContext.get()), LocateService("foo", us_service_interface_iid<ServiceDependency1>()))
            .Times(1)
            .WillRepeatedly(testing::WithArg<1>(testing::Invoke(
                locateService))); // ensure the mock context received a call to LocateService for dependency foo

        compInstance.CreateInstance(mockContext);
        compInstance.BindReferences(mockContext);
        auto compObj = compInstance.GetInstance();
        ASSERT_TRUE(compObj);
        // ensure the dependencies are bound when the object is constructed
        ASSERT_TRUE(compObj->GetFoo());

        f.Stop();
        f.WaitForStop(std::chrono::milliseconds::zero());
    }

    TEST(ComponentInstanceImpl, VerifySharedPtrDependencyConstruct)
    {
        auto f = cppmicroservices::FrameworkFactory().NewFramework();
        f.Start();
        auto fc = f.GetBundleContext();
        auto reg = fc.RegisterService<ServiceDependency1>(std::make_shared<ServiceDependency1>());

        ComponentInstanceImpl<TestServiceImplWithSharedPtrDep, std::tuple<>, std::shared_ptr<ServiceDependency1>>
            compInstance({ ("foo") }, {});

        auto mockContext = std::make_shared<MockComponentContext>();
        auto locateService = [&fc](std::string const& type) -> std::shared_ptr<void>
        {
            auto sRef = fc.GetServiceReference(type);
            if (sRef)
            {
                auto serv = fc.GetService(sRef);
                return serv->at(type);
            }
            else
            {
                return nullptr;
            }
        };

        EXPECT_CALL(*(mockContext.get()), GetBundleContext()).WillRepeatedly(testing::Invoke([&fc]() { return fc; }));

        EXPECT_CALL(*(mockContext.get()), LocateService("foo", us_service_interface_iid<ServiceDependency1>()))
            .Times(1)
            .WillRepeatedly(testing::WithArg<1>(testing::Invoke(
                locateService))); // ensure the mock context received a call to LocateService for dependency foo

        compInstance.CreateInstance(mockContext);
        compInstance.BindReferences(mockContext);
        auto compObj = compInstance.GetInstance();
        ASSERT_TRUE(compObj);
        // ensure the dependencies are bound when the object is constructed
        ASSERT_TRUE(compObj->GetFoo());

        f.Stop();
        f.WaitForStop(std::chrono::milliseconds::zero());
    }

    /**
     * This test point is used to verify the service component implementation class
     * receives lifecycle callbacks if it implements the lifecycle hook methods.
     * i.e, the Activate and Deactivate methods with correct signature.
     */
    TEST(ComponentInstance, VerifyLifeCycleHooks)
    {
        ComponentInstanceImpl<TestServiceImpl1> compInstance;
        auto iMap = compInstance.GetInterfaceMap();
        ASSERT_FALSE(iMap);
        auto compObj = compInstance.GetInstance();
        ASSERT_FALSE(compObj);
        auto mockContext = std::make_shared<MockComponentContext>();
        compInstance.CreateInstance(mockContext);
        compInstance.BindReferences(mockContext);
        compObj = compInstance.GetInstance();
        ASSERT_FALSE(compObj->IsActivated());
        compInstance.Activate();
        ASSERT_TRUE(compObj->IsActivated());
        compInstance.Deactivate();
        ASSERT_FALSE(compObj->IsActivated());
    }

    TEST(ComponentInstanceImpl, VerifyLifeCycleHooks)
    {
        ComponentInstanceImpl<TestServiceImpl1> compInstance;
        auto iMap = compInstance.GetInterfaceMap();
        ASSERT_FALSE(iMap);
        auto compObj = compInstance.GetInstance();
        ASSERT_FALSE(compObj);
        auto mockContext = std::make_shared<MockComponentContext>();
        compInstance.CreateInstance(mockContext);
        compInstance.BindReferences(mockContext);
        compObj = compInstance.GetInstance();
        ASSERT_FALSE(compObj->IsActivated());
        compInstance.Activate();
        ASSERT_TRUE(compObj->IsActivated());
        compInstance.Deactivate();
        ASSERT_FALSE(compObj->IsActivated());
    }

    TEST(ComponentInstanceImpl, VerifyWithStaticDependenciesMultipleCardinality)
    {
        auto f = cppmicroservices::FrameworkFactory().NewFramework();
        f.Start();
        auto fc = f.GetBundleContext();
        auto reg = fc.RegisterService<ServiceDependency1>(std::make_shared<ServiceDependency1>());
        auto reg1 = fc.RegisterService<ServiceDependency2>(std::make_shared<ServiceDependency2>());
        auto reg2 = fc.RegisterService<ServiceDependency3>(std::make_shared<ServiceDependency3>());

        ComponentInstanceImpl<TestServiceImpl2,
                              std::tuple<>,
                              std::vector<std::shared_ptr<ServiceDependency1>>,
                              std::shared_ptr<ServiceDependency2>,
                              std::vector<std::shared_ptr<ServiceDependency3>>>
            compInstance({ ("dep1"), ("dep2"), ("dep3") }, {});
        auto iMap = compInstance.GetInterfaceMap();
        ASSERT_FALSE(iMap);

        auto mockContext = std::make_shared<MockComponentContext>();
        auto locateService = [&fc](std::string const& type) -> std::shared_ptr<void>
        {
            auto sRef = fc.GetServiceReference(type);
            if (sRef)
            {
                auto serv = fc.GetService(sRef);
                return serv->at(type);
            }
            else
            {
                return nullptr;
            }
        };

        auto locateServices = [&fc](std::string const& type) -> std::vector<std::shared_ptr<void>>
        {
            auto sRef = fc.GetServiceReference(type);
            if (sRef)
            {
                auto serv = fc.GetService(sRef);
                return { serv->at(type) };
            }
            else
            {
                return {};
            }
        };

        EXPECT_CALL(*(mockContext.get()), GetBundleContext()).WillRepeatedly(testing::Invoke([&fc]() { return fc; }));

        EXPECT_CALL(*(mockContext.get()), LocateServices("dep1", us_service_interface_iid<ServiceDependency1>()))
            .Times(1)
            .WillRepeatedly(testing::WithArg<1>(testing::Invoke(
                locateServices))); // ensure the mock context received a call to LocateService for dependency dep1

        EXPECT_CALL(*(mockContext.get()), LocateService("dep2", us_service_interface_iid<ServiceDependency2>()))
            .Times(1)
            .WillRepeatedly(testing::WithArg<1>(testing::Invoke(
                locateService))); // ensure the mock context received a call to LocateService for dependency dep2

        EXPECT_CALL(*(mockContext.get()), LocateServices("dep3", us_service_interface_iid<ServiceDependency3>()))
            .Times(1)
            .WillRepeatedly(testing::WithArg<1>(testing::Invoke(
                locateServices))); // ensure the mock context received a call to LocateService for dependency dep3

        compInstance.CreateInstance(mockContext);
        compInstance.BindReferences(mockContext);
        auto compObj = compInstance.GetInstance();
        ASSERT_TRUE(compObj);
        // ensure the dependencies are bound when the object is constructed
        ASSERT_TRUE(compObj->GetDep1().size() > 0);
        ASSERT_TRUE(compObj->GetDep2());
        ASSERT_TRUE(compObj->GetDep3().size() > 0);

        EXPECT_THROW(compInstance.InvokeBindMethod("dep1", fc.GetServiceReference<ServiceDependency1>()),
                     std::out_of_range);
        EXPECT_THROW(compInstance.InvokeBindMethod("dep2", fc.GetServiceReference<ServiceDependency2>()),
                     std::out_of_range);
        EXPECT_THROW(compInstance.InvokeBindMethod("dep3", fc.GetServiceReference<ServiceDependency2>()),
                     std::out_of_range);
        EXPECT_THROW(compInstance.InvokeUnbindMethod("dep1", fc.GetServiceReference<ServiceDependency1>()),
                     std::out_of_range);
        EXPECT_THROW(compInstance.InvokeUnbindMethod("dep2", fc.GetServiceReference<ServiceDependency2>()),
                     std::out_of_range);
        EXPECT_THROW(compInstance.InvokeUnbindMethod("dep3", fc.GetServiceReference<ServiceDependency2>()),
                     std::out_of_range);

        f.Stop();
        f.WaitForStop(std::chrono::milliseconds::zero());
    }

    TEST(ComponentInstanceImpl, VerifyWithDynamicDependenciesMultipleCardinality)
    {
        auto f = cppmicroservices::FrameworkFactory().NewFramework();
        f.Start();
        auto fc = f.GetBundleContext();
        auto reg = fc.RegisterService<ServiceDependency1>(std::make_shared<ServiceDependency1>());
        auto reg1 = fc.RegisterService<ServiceDependency2>(std::make_shared<ServiceDependency2>());
        auto reg2 = fc.RegisterService<ServiceDependency3>(std::make_shared<ServiceDependency3>());

        std::vector<std::shared_ptr<Binder<TestServiceImpl2>>> binders;
        binders.push_back(
            std::make_shared<DynamicBinder<TestServiceImpl2, ServiceDependency3>>("dep3",
                                                                                  &TestServiceImpl2::BindDep3,
                                                                                  &TestServiceImpl2::UnbindDep3));

        ComponentInstanceImpl<TestServiceImpl2,
                              std::tuple<>,
                              std::vector<std::shared_ptr<ServiceDependency1>>,
                              std::shared_ptr<ServiceDependency2>>
            compInstance({ ("dep1"), ("dep2") }, binders);
        auto iMap = compInstance.GetInterfaceMap();
        ASSERT_FALSE(iMap);
        ASSERT_EQ(compInstance.GetInstance(), nullptr);

        // create a mock context and setup expectations on the context
        auto mockContext = std::make_shared<MockComponentContext>();
        auto locateService = [&fc](std::string const& type) -> std::shared_ptr<void>
        {
            auto sRef = fc.GetServiceReference(type);
            if (sRef)
            {
                auto serv = fc.GetService(sRef);
                return serv->at(type);
            }
            else
            {
                return nullptr;
            }
        };

        auto locateServices = [&fc](std::string const& type) -> std::vector<std::shared_ptr<void>>
        {
            auto sRef = fc.GetServiceReference(type);
            if (sRef)
            {
                auto serv = fc.GetService(sRef);
                return { serv->at(type) };
            }
            else
            {
                return {};
            }
        };

        EXPECT_CALL(*(mockContext.get()), GetBundleContext()).WillRepeatedly(testing::Invoke([&fc]() { return fc; }));

        EXPECT_CALL(*(mockContext.get()), LocateServices("dep1", us_service_interface_iid<ServiceDependency1>()))
            .Times(1)
            .WillRepeatedly(testing::WithArg<1>(testing::Invoke(
                locateServices))); // ensure the mock context received a call to LocateServices for dependency dep1

        EXPECT_CALL(*(mockContext.get()), LocateService("dep2", us_service_interface_iid<ServiceDependency2>()))
            .Times(1)
            .WillRepeatedly(testing::WithArg<1>(testing::Invoke(
                locateService))); // ensure the mock context received a call to LocateService for dependency dep2

        EXPECT_CALL(*(mockContext.get()), LocateService("dep3", us_service_interface_iid<ServiceDependency3>()))
            .Times(1)
            .WillRepeatedly(testing::WithArg<1>(testing::Invoke(
                locateService))); // ensure the mock context received a call to LocateServices for dependency dep3

        // use mock context to create an instance of the component implementation class.
        compInstance.CreateInstance(mockContext);
        compInstance.BindReferences(mockContext);
        auto compObj = compInstance.GetInstance();
        ASSERT_TRUE(compObj);
        // ensure the dependencies are bound when the object is constructed
        ASSERT_NE(compObj->GetDep1().size(), 0);
        ASSERT_NE(compObj->GetDep2(), nullptr);
        ASSERT_NE(compObj->GetDep3().size(), 0);

        // ensure only dynamic dependencies can be re-bound.
        // The runtime calls the wrapper object with the name of the reference and the ServiceReference object to use
        // for binding.
        EXPECT_THROW(compInstance.InvokeUnbindMethod("dep1", fc.GetServiceReference<ServiceDependency1>()),
                     std::out_of_range);
        EXPECT_THROW(compInstance.InvokeBindMethod("dep1", fc.GetServiceReference<ServiceDependency1>()),
                     std::out_of_range);
        EXPECT_THROW(compInstance.InvokeUnbindMethod("dep2", fc.GetServiceReference<ServiceDependency2>()),
                     std::out_of_range);
        EXPECT_THROW(compInstance.InvokeBindMethod("dep2", fc.GetServiceReference<ServiceDependency2>()),
                     std::out_of_range);
        EXPECT_NO_THROW(compInstance.InvokeUnbindMethod("dep3", fc.GetServiceReference<ServiceDependency3>()));
        ASSERT_EQ(compObj->GetDep3().size(), 0);
        EXPECT_NO_THROW(compInstance.InvokeBindMethod("dep3", fc.GetServiceReference<ServiceDependency3>()));
        ASSERT_EQ(compObj->GetDep3().size(), 1);

        f.Stop();
        f.WaitForStop(std::chrono::milliseconds::zero());
    }
} // namespace<|MERGE_RESOLUTION|>--- conflicted
+++ resolved
@@ -228,7 +228,6 @@
         std::vector<std::shared_ptr<ServiceDependency3>> dep3Refs;       // dynamic dependency with multiple cardinality
     };
 
-<<<<<<< HEAD
     class TestServiceImplWithRefRefDep : public TestServiceInterface1
     {
       public:
@@ -275,7 +274,8 @@
 
       private:
         std::shared_ptr<ServiceDependency1> foo;
-=======
+    };
+
     class TestServiceImplWithDefaultCtor : public TestServiceInterface1
     {
       public:
@@ -326,7 +326,6 @@
       private:
         std::shared_ptr<cppmicroservices::AnyMap> props;
         bool def = true;
->>>>>>> 15e29d49
     };
 
     /**
