--- conflicted
+++ resolved
@@ -21,30 +21,20 @@
   =============================================================================*/
 
 #include "ComponentConfigurationImpl.hpp"
-<<<<<<< HEAD
+#include <cassert>
+#include <iostream>
+#include <memory>
+#include "boost/asio/post.hpp"
+#include "ComponentManager.hpp"
 #include "../ConfigurationListenerImpl.hpp"
 #include "BundleLoader.hpp"
 #include "ConfigurationManager.hpp"
-=======
-#include <cassert>
-#include <iostream>
-
-#include "BundleLoader.hpp"
->>>>>>> 5be6d095
 #include "ReferenceManager.hpp"
 #include "ReferenceManagerImpl.hpp"
 #include "RegistrationManager.hpp"
 #include "cppmicroservices/servicecomponent/ComponentConstants.hpp"
 #include "states/CCUnsatisfiedReferenceState.hpp"
 #include "states/ComponentConfigurationState.hpp"
-<<<<<<< HEAD
-#include <cassert>
-#include <iostream>
-#include <memory>
-#include "boost/asio/post.hpp"
-#include "ComponentManager.hpp"
-=======
->>>>>>> 5be6d095
 
 using cppmicroservices::scrimpl::ReferenceManagerImpl;
 using cppmicroservices::service::component::ComponentConstants::COMPONENT_ID;
@@ -60,7 +50,6 @@
 std::atomic<unsigned long> ComponentConfigurationImpl::idCounter(0);
 
 ComponentConfigurationImpl::ComponentConfigurationImpl(
-<<<<<<< HEAD
         std::shared_ptr<const metadata::ComponentMetadata> metadata,
         const Bundle& bundle,
         std::shared_ptr<ComponentRegistry> registry,
@@ -68,12 +57,6 @@
         std::shared_ptr<boost::asio::thread_pool> threadpool,
         std::shared_ptr<ConfigurationNotifier> configNotifier,
         std::shared_ptr<std::vector<std::shared_ptr<ComponentManager>>> managers)
-=======
-  std::shared_ptr<const metadata::ComponentMetadata> metadata,
-  const Bundle& bundle,
-  std::shared_ptr<const ComponentRegistry> registry,
-  std::shared_ptr<cppmicroservices::logservice::LogService> logger)
->>>>>>> 5be6d095
   : configID(++idCounter)
   , metadata(std::move(metadata))
   , bundle(bundle)
@@ -87,12 +70,8 @@
   , newCompInstanceFunc(nullptr)
   , deleteCompInstanceFunc(nullptr)
 {
-<<<<<<< HEAD
   if (!this->metadata || !this->bundle || !this->registry || !this->logger ||
       !this->configNotifier || !this->managers) {
-=======
-  if (!this->metadata || !this->bundle || !this->registry || !this->logger) {
->>>>>>> 5be6d095
     throw std::invalid_argument(
       "ComponentConfigurationImpl - Invalid arguments passed to constructor");
   }
@@ -148,7 +127,6 @@
 std::unordered_map<std::string, cppmicroservices::Any>
 ComponentConfigurationImpl::GetProperties() const
 {
-<<<<<<< HEAD
     if (metadata->factory.empty()) {
         // This is not a factory component
         // Start with component properties
@@ -180,25 +158,15 @@
   if (regManager) {
     regManager->SetProperties(properties);
   }
-=======
-  auto props = metadata->properties;
-  props.emplace(COMPONENT_NAME, Any(this->metadata->name));
-  props.emplace(COMPONENT_ID, Any(configID));
-  return props;
->>>>>>> 5be6d095
 }
 
 void ComponentConfigurationImpl::Initialize()
 {
   // Call Register if no dependencies exist
   // If dependencies exist, the dependency tracker mechanism will trigger the call to Register at the appropriate time.
-<<<<<<< HEAD
   if (referenceManagers.empty() && 
      ((metadata->configurationPids.empty()) ||
        (metadata->configurationPolicy ==  CONFIG_POLICY_IGNORE))) {
-=======
-  if (referenceManagers.empty()) {
->>>>>>> 5be6d095
     GetState()->Register(*this);
   } else {
     for (auto& kv : referenceManagers) {
@@ -372,14 +340,11 @@
   SatisfiedFunctor f = std::for_each(referenceManagers.begin(),
                                      referenceManagers.end(),
                                      SatisfiedFunctor(refName));
-<<<<<<< HEAD
   if (configManager != nullptr) {
     if (!configManager->IsConfigSatisfied(GetState()->GetValue())) {
       return;
     }
   }
-=======
->>>>>>> 5be6d095
   if (f.IsSatisfied()) {
     GetState()->Register(*this);
   }
@@ -450,8 +415,6 @@
 void ComponentConfigurationImpl::LoadComponentCreatorDestructor()
 {
   if (newCompInstanceFunc == nullptr || deleteCompInstanceFunc == nullptr) {
-<<<<<<< HEAD
-
     auto compName = GetMetadata()->name;
     auto position = compName.find("~");
  
@@ -464,11 +427,6 @@
                                              : GetMetadata()->name;
     }
       
-=======
-    const auto compName = GetMetadata()->name.empty()
-                            ? GetMetadata()->implClassName
-                            : GetMetadata()->name;
->>>>>>> 5be6d095
     std::tie(newCompInstanceFunc, deleteCompInstanceFunc) =
       GetComponentCreatorDeletors(compName, GetBundle());
   }
@@ -500,9 +458,5 @@
   componentInstance->Activate();
   return std::make_pair(componentInstance, ctxt);
 }
-<<<<<<< HEAD
-=======
-
->>>>>>> 5be6d095
 }
 } // namespaces