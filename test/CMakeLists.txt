
#-----------------------------------------------------------------------------
# Configure files, include dirs, etc.
#-----------------------------------------------------------------------------

configure_file("${CMAKE_CURRENT_SOURCE_DIR}/usTestingConfig.h.in" "${PROJECT_BINARY_DIR}/include/usTestingConfig.h")

include_directories(${US_INCLUDE_DIRS} ${CMAKE_CURRENT_SOURCE_DIR})
if(NOT US_ENABLE_SERVICE_FACTORY_SUPPORT)
  include_directories(${US_BASECLASS_INCLUDE_DIRS})
endif()

link_directories(${US_LINK_DIRS})
if(NOT US_ENABLE_SERVICE_FACTORY_SUPPORT)
  link_directories(${US_BASECLASS_LIBRARY_DIRS})
endif()

#-----------------------------------------------------------------------------
# Create test modules
#-----------------------------------------------------------------------------

include(usFunctionCreateTestModule)

set(_us_test_module_libs "" CACHE INTERNAL "" FORCE)
add_subdirectory(modules)

#-----------------------------------------------------------------------------
# Add unit tests
#-----------------------------------------------------------------------------

set(_tests
  usDebugOutputTest
  usLDAPFilterTest
  usModuleAutoLoadTest
  usModuleTest
  usServiceRegistryTest
  usServiceTrackerTest
)

<<<<<<< HEAD
if(US_BUILD_SHARED_LIBS)
  list(APPEND _tests usServiceListenerTest)
endif()
=======
set(_additional_srcs
  usTestManager.cpp
  usTestUtilModuleListener.cpp
  usTestUtilSharedLibrary.cpp
)
>>>>>>> dc22d3e1

set(_test_driver ${PROJECT_NAME}TestDriver)
set(_test_sourcelist_extra_args )
if(NOT US_BUILD_SHARED_LIBS)
  set(_test_sourcelist_extra_args EXTRA_INCLUDE "usModuleRegistry.h")
  set(CMAKE_TESTDRIVER_BEFORE_TESTMAIN "us::ModuleRegistry::InitializeStaticModules();")
endif()
create_test_sourcelist(_srcs ${_test_driver}.cpp ${_tests} ${_test_sourcelist_extra_args})

# Generate a custom "module init" file for the test driver executable
set(MODULE_DEPENDS_STR )
foreach(_dep ${US_LINK_LIBRARIES})
  set(MODULE_DEPENDS_STR "${MODULE_DEPENDS_STR} ${_dep}")
endforeach()

usFunctionGenerateModuleInit(_srcs
                             NAME ${_test_driver}
                             DEPENDS "${MODULE_DEPENDS_STR}"
                             VERSION "0.1.0"
                             EXECUTABLE
                            )

add_executable(${_test_driver} ${_srcs} ${_additional_srcs})
if(NOT US_BUILD_SHARED_LIBS)
  target_link_libraries(${_test_driver} ${_us_test_module_libs})
endif()
target_link_libraries(${_test_driver} ${US_LINK_LIBRARIES})

if(NOT US_ENABLE_SERVICE_FACTORY_SUPPORT)
  target_link_libraries(${_test_driver} ${US_BASECLASS_LIBRARIES})
endif()

# Register tests
foreach(_test ${_tests})
  add_test(NAME ${_test} COMMAND ${_test_driver} ${_test})
endforeach()
if(US_TEST_LABELS)
  set_tests_properties(${_tests} PROPERTIES LABELS "${US_TEST_LABELS}")
endif()

#-----------------------------------------------------------------------------
# Add dependencies for shared libraries
#-----------------------------------------------------------------------------

if(US_BUILD_SHARED_LIBS)
  foreach(_test_module ${_us_test_module_libs})
    add_dependencies(${_test_driver} ${_test_module})
  endforeach()
endif()<|MERGE_RESOLUTION|>--- conflicted
+++ resolved
@@ -31,23 +31,20 @@
 set(_tests
   usDebugOutputTest
   usLDAPFilterTest
-  usModuleAutoLoadTest
   usModuleTest
   usServiceRegistryTest
   usServiceTrackerTest
 )
 
-<<<<<<< HEAD
 if(US_BUILD_SHARED_LIBS)
-  list(APPEND _tests usServiceListenerTest)
+  list(APPEND _tests usServiceListenerTest usModuleAutoLoadTest)
 endif()
-=======
+
 set(_additional_srcs
   usTestManager.cpp
   usTestUtilModuleListener.cpp
   usTestUtilSharedLibrary.cpp
 )
->>>>>>> dc22d3e1
 
 set(_test_driver ${PROJECT_NAME}TestDriver)
 set(_test_sourcelist_extra_args )
