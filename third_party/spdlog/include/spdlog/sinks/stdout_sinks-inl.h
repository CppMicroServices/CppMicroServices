// Copyright(c) 2015-present, Gabi Melman & spdlog contributors.
// Distributed under the MIT License (http://opensource.org/licenses/MIT)

#pragma once

#ifndef SPDLOG_HEADER_ONLY
    #include <spdlog/sinks/stdout_sinks.h>
#endif

#include <memory>
#include <spdlog/details/console_globals.h>
#include <spdlog/pattern_formatter.h>
#include <spdlog/details/os.h>

#ifdef _WIN32
    // under windows using fwrite to non-binary stream results in \r\r\n (see issue #1675)
    // so instead we use ::FileWrite
    #include <spdlog/details/windows_include.h>

    #ifndef _USING_V110_SDK71_  // fileapi.h doesn't exist in winxp
        #include <fileapi.h>    // WriteFile (..)
    #endif

    #include <io.h>     // _get_osfhandle(..)
    #include <stdio.h>  // _fileno(..)
#endif                  // _WIN32

namespace spdlog {

namespace sinks {

template <typename ConsoleMutex>
SPDLOG_INLINE stdout_sink_base<ConsoleMutex>::stdout_sink_base(FILE *file)
    : mutex_(ConsoleMutex::mutex()),
      file_(file),
      formatter_(details::make_unique<spdlog::pattern_formatter>()) {
#ifdef _WIN32
    // get windows handle from the FILE* object

    handle_ = reinterpret_cast<HANDLE>(::_get_osfhandle(::_fileno(file_)));

    // don't throw to support cases where no console is attached,
    // and let the log method to do nothing if (handle_ == INVALID_HANDLE_VALUE).
    // throw only if non stdout/stderr target is requested (probably regular file and not console).
    if (handle_ == INVALID_HANDLE_VALUE && file != stdout && file != stderr) {
        throw_spdlog_ex("spdlog::stdout_sink_base: _get_osfhandle() failed", errno);
    }
#endif  // _WIN32
}

template <typename ConsoleMutex>
SPDLOG_INLINE void stdout_sink_base<ConsoleMutex>::log(const details::log_msg &msg) {
#ifdef _WIN32
    if (handle_ == INVALID_HANDLE_VALUE) {
        return;
    }
    std::lock_guard<mutex_t> lock(mutex_);
    memory_buf_t formatted;
    formatter_->format(msg, formatted);
    auto size = static_cast<DWORD>(formatted.size());
    DWORD bytes_written = 0;
    bool ok = ::WriteFile(handle_, formatted.data(), size, &bytes_written, nullptr) != 0;
    if (!ok) {
        throw_spdlog_ex("stdout_sink_base: WriteFile() failed. GetLastError(): " +
                        std::to_string(::GetLastError()));
    }
#else
    std::lock_guard<mutex_t> lock(mutex_);
    memory_buf_t formatted;
    formatter_->format(msg, formatted);
<<<<<<< HEAD
    ::fwrite(formatted.data(), sizeof(char), formatted.size(), file_);
#endif               // WIN32
    ::fflush(file_); // flush every line to terminal
=======
    details::os::fwrite_bytes(formatted.data(), formatted.size(), file_);
#endif                // _WIN32
    ::fflush(file_);  // flush every line to terminal
>>>>>>> 3b7dbd34
}

template <typename ConsoleMutex>
SPDLOG_INLINE void stdout_sink_base<ConsoleMutex>::flush() {
    std::lock_guard<mutex_t> lock(mutex_);
    fflush(file_);
}

template <typename ConsoleMutex>
SPDLOG_INLINE void stdout_sink_base<ConsoleMutex>::set_pattern(const std::string &pattern) {
    std::lock_guard<mutex_t> lock(mutex_);
    formatter_ = std::unique_ptr<spdlog::formatter>(new pattern_formatter(pattern));
}

template <typename ConsoleMutex>
SPDLOG_INLINE void stdout_sink_base<ConsoleMutex>::set_formatter(
    std::unique_ptr<spdlog::formatter> sink_formatter) {
    std::lock_guard<mutex_t> lock(mutex_);
    formatter_ = std::move(sink_formatter);
}

// stdout sink
template <typename ConsoleMutex>
SPDLOG_INLINE stdout_sink<ConsoleMutex>::stdout_sink()
    : stdout_sink_base<ConsoleMutex>(stdout) {}

// stderr sink
template <typename ConsoleMutex>
SPDLOG_INLINE stderr_sink<ConsoleMutex>::stderr_sink()
    : stdout_sink_base<ConsoleMutex>(stderr) {}

}  // namespace sinks

// factory methods
template <typename Factory>
SPDLOG_INLINE std::shared_ptr<logger> stdout_logger_mt(const std::string &logger_name) {
    return Factory::template create<sinks::stdout_sink_mt>(logger_name);
}

template <typename Factory>
SPDLOG_INLINE std::shared_ptr<logger> stdout_logger_st(const std::string &logger_name) {
    return Factory::template create<sinks::stdout_sink_st>(logger_name);
}

template <typename Factory>
SPDLOG_INLINE std::shared_ptr<logger> stderr_logger_mt(const std::string &logger_name) {
    return Factory::template create<sinks::stderr_sink_mt>(logger_name);
}

template <typename Factory>
SPDLOG_INLINE std::shared_ptr<logger> stderr_logger_st(const std::string &logger_name) {
    return Factory::template create<sinks::stderr_sink_st>(logger_name);
}
}  // namespace spdlog<|MERGE_RESOLUTION|>--- conflicted
+++ resolved
@@ -68,15 +68,9 @@
     std::lock_guard<mutex_t> lock(mutex_);
     memory_buf_t formatted;
     formatter_->format(msg, formatted);
-<<<<<<< HEAD
-    ::fwrite(formatted.data(), sizeof(char), formatted.size(), file_);
-#endif               // WIN32
-    ::fflush(file_); // flush every line to terminal
-=======
     details::os::fwrite_bytes(formatted.data(), formatted.size(), file_);
 #endif                // _WIN32
     ::fflush(file_);  // flush every line to terminal
->>>>>>> 3b7dbd34
 }
 
 template <typename ConsoleMutex>
