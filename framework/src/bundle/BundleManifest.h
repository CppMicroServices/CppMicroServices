--- conflicted
+++ resolved
@@ -10,7 +10,7 @@
   you may not use this file except in compliance with the License.
   You may obtain a copy of the License at
 
-    http://www.apache.org/licenses/LICENSE-2.0
+  http://www.apache.org/licenses/LICENSE-2.0
 
   Unless required by applicable law or agreed to in writing, software
   distributed under the License is distributed on an "AS IS" BASIS,
@@ -18,7 +18,7 @@
   See the License for the specific language governing permissions and
   limitations under the License.
 
-=============================================================================*/
+  =============================================================================*/
 
 #ifndef CPPMICROSERVICES_BUNDLEMANIFEST_H
 #define CPPMICROSERVICES_BUNDLEMANIFEST_H
@@ -27,15 +27,9 @@
 #include "cppmicroservices/AnyMap.h"
 #include <mutex>
 
-<<<<<<< HEAD
 #include <jsoncons/json.hpp>
 
-namespace cppmicroservices {
-
-class BundleManifest
-=======
 namespace cppmicroservices
->>>>>>> 01822039
 {
 
     class BundleManifest
@@ -57,16 +51,6 @@
 
         std::map<std::string, Any> GetPropertiesDeprecated() const;
 
-<<<<<<< HEAD
-private:
-  // m_PropertiesDeprecated must be mutable because its content is lazily initialized when
-  // one of the const methods GetValueDeprecated(), GetKeysDeprecated(), or
-  // GetPropertiesDeprecated() is called.
-  mutable std::map<std::string, Any> m_PropertiesDeprecated;
-  mutable std::once_flag m_DidCopyDeprecatedProperties;
-  AnyMap m_Headers;
-  jsoncons::json m_JsonProps;
-=======
       private:
         // m_PropertiesDeprecated must be mutable because its content is lazily initialized when
         // one of the const methods GetValueDeprecated(), GetKeysDeprecated(), or
@@ -74,7 +58,7 @@
         mutable std::map<std::string, Any> m_PropertiesDeprecated;
         mutable std::once_flag m_DidCopyDeprecatedProperties;
         AnyMap m_Headers;
->>>>>>> 01822039
+        jsoncons::json m_JsonProps;
 
         /** copies m_Headers to m_PropertiesDeprecated exactly once per BundleManifest using
          * std::call_once. Needs to be a const method because it's called from other const
