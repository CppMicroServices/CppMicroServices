/*=============================================================================

  Library: CppMicroServices

  Copyright (c) The CppMicroServices developers. See the COPYRIGHT
  file at the top-level directory of this distribution and at
  https://github.com/CppMicroServices/CppMicroServices/COPYRIGHT .

  Licensed under the Apache License, Version 2.0 (the "License");
  you may not use this file except in compliance with the License.
  You may obtain a copy of the License at

  http://www.apache.org/licenses/LICENSE-2.0

  Unless required by applicable law or agreed to in writing, software
  distributed under the License is distributed on an "AS IS" BASIS,
  WITHOUT WARRANTIES OR CONDITIONS OF ANY KIND, either express or implied.
  See the License for the specific language governing permissions and
  limitations under the License.

  =============================================================================*/

#include "ConfigurationNotifier.hpp"
#include "../ComponentRegistry.hpp"
#include "../metadata/ComponentMetadata.hpp"
#include "ComponentConfigurationImpl.hpp"
#include "ComponentManagerImpl.hpp"
#include "cppmicroservices/SecurityException.h"
#include "cppmicroservices/SharedLibraryException.h"
#include "cppmicroservices/asyncworkservice/AsyncWorkService.hpp"
#include "cppmicroservices/cm/ConfigurationAdmin.hpp"
#include "../SCRExtensionRegistry.hpp"

namespace cppmicroservices
{
    namespace scrimpl
    {
        using cppmicroservices::scrimpl::metadata::ComponentMetadata;

        ConfigurationNotifier::ConfigurationNotifier(
            cppmicroservices::BundleContext const& context,
            std::shared_ptr<cppmicroservices::logservice::LogService> logger,
            std::shared_ptr<cppmicroservices::async::AsyncWorkService> asyncWorkSvc,
            std::shared_ptr<SCRExtensionRegistry> extensionReg)
            : tokenCounter(0)
            , componentFactory(std::make_shared<ComponentFactoryImpl>(context, logger, asyncWorkSvc, extensionReg))
            , logger(logger)
          {
            if (!context || !(this->logger) || !asyncWorkSvc || !extensionReg)
            {
                throw std::invalid_argument("ConfigurationNotifier Constructor "
                                            "provided with invalid arguments");
            }
            if (!componentFactory) {
                throw std::runtime_error("ConfigurationNotifier Constructor "
                    "failed to create componentFactory");
            }
        }

        cppmicroservices::ListenerTokenId
        ConfigurationNotifier::RegisterListener(std::string const& pid,
                                                std::function<void(ConfigChangeNotification const&)> notify,
                                                std::shared_ptr<ComponentConfigurationImpl> mgr)
        {
            cppmicroservices::ListenerTokenId retToken = ++tokenCounter;

            {
                auto listener = Listener(notify, mgr);

                auto listenersMapHandle = listenersMap.lock();
                auto iter = listenersMapHandle->find(pid);
                if (iter != listenersMapHandle->end())
                {
                    (*(iter->second)).emplace(retToken, listener);
                }
                else
                {
                    auto tokenMapPtr = std::make_shared<TokenMap>();
                    tokenMapPtr->emplace(retToken, listener);
                    listenersMapHandle->emplace(pid, tokenMapPtr);
                }
            }

            return retToken;
        }

        void
        ConfigurationNotifier::UnregisterListener(std::string const& pid,
                                                  const cppmicroservices::ListenerTokenId token) noexcept
        {
            auto listenersMapHandle = listenersMap.lock();
            if (listenersMapHandle->empty() || pid.empty())
            {
                return;
            }

            auto iter = listenersMapHandle->find(pid);
            if (iter == listenersMapHandle->end())
            {
                return;
            }

            auto tokenMapPtr = iter->second;
            for (auto const& tokenMap : (*tokenMapPtr))
            {
                if (tokenMap.first == token)
                {
                    tokenMapPtr->erase(tokenMap.first);
                    if (tokenMapPtr->size() == 0)
                    {
                        listenersMapHandle->erase(iter);
                    }
                    break;
                }
            }
        }
        bool
        ConfigurationNotifier::AnyListenersForPid(std::string const& pid, std::shared_ptr<cppmicroservices::AnyMap> properties) noexcept
        {
            std::string factoryName;
            std::vector<std::shared_ptr<ComponentConfigurationImpl>> mgrs;
            {
                auto listenersMapHandle = listenersMap.lock();
                if (listenersMapHandle->empty() || pid.empty())
                {
                    return false;
                }

                auto iter = listenersMapHandle->find(pid);
                if (iter != listenersMapHandle->end())
                {
                    return true;
                }

                // The exact pid isn't present. See if this is a factory pid.
                auto position = pid.find('~');
                if (position == std::string::npos)
                {
                    return false;
                }
                // This is a factoryPid with format factoryComponentName~instanceName.
                // See if we're listening for changes to this factoryComponentName
                factoryName = pid.substr(0, position);
                if (factoryName.empty())
                {
                    return false;
                }
                iter = listenersMapHandle->find(factoryName);
                if (iter == listenersMapHandle->end())
                {
                    return false;
                }
                auto tokenMapPtr = iter->second;
                for (auto const& tokenEntry : (*tokenMapPtr))
                {
                    auto listener = tokenEntry.second;

                    if (!listener.mgr->GetMetadata()->factoryComponentID.empty())
                    {
                        // The component in our listeners map is a factory component.
                        mgrs.emplace_back(listener.mgr);
                    }
                }
                if (mgrs.empty())
                {
                    // None of the components in our listeners map is a factory component.
                    return false;
                }
            } // release listenersMapHandle lock
<<<<<<< HEAD
            componentFactory->CreateFactoryComponent(pid, mgr, properties);
=======
            for (auto & mgr : mgrs)
            {
                CreateFactoryComponent(pid, mgr);
            }
>>>>>>> 056a1c20
            return true;
        }
        

        void
        ConfigurationNotifier::NotifyAllListeners(std::string const& pid,
                                                  cppmicroservices::service::cm::ConfigurationEventType type,
                                                  std::shared_ptr<cppmicroservices::AnyMap> properties)
        {
            ConfigChangeNotification notification
                = ConfigChangeNotification(pid, std::move(properties), std::move(type));

            auto listenersMapHandle = listenersMap.lock();
            auto iter = listenersMapHandle->find(pid);
            if (iter != listenersMapHandle->end())
            {
                for (auto const& configListenerPtr : *(iter->second))
                {
                    configListenerPtr.second.notify(notification);
                }
            }
            else
            {
                return;
            }
        }
        std::shared_ptr<ComponentFactoryImpl>  ConfigurationNotifier::GetComponentFactory() {
            return componentFactory;
        }

    } // namespace scrimpl
} // namespace cppmicroservices<|MERGE_RESOLUTION|>--- conflicted
+++ resolved
@@ -167,14 +167,11 @@
                     return false;
                 }
             } // release listenersMapHandle lock
-<<<<<<< HEAD
+
+            for (auto & mgr : mgrs)
+            {
             componentFactory->CreateFactoryComponent(pid, mgr, properties);
-=======
-            for (auto & mgr : mgrs)
-            {
-                CreateFactoryComponent(pid, mgr);
-            }
->>>>>>> 056a1c20
+            }
             return true;
         }
         
