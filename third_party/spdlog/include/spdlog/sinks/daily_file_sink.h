// Copyright(c) 2015-present, Gabi Melman & spdlog contributors.
// Distributed under the MIT License (http://opensource.org/licenses/MIT)

#pragma once

#include <spdlog/common.h>
#include <spdlog/details/circular_q.h>
#include <spdlog/details/file_helper.h>
#include <spdlog/details/null_mutex.h>
#include <spdlog/details/os.h>
#include <spdlog/details/synchronous_factory.h>
#include <spdlog/fmt/chrono.h>
#include <spdlog/fmt/fmt.h>
#include <spdlog/sinks/base_sink.h>

#include <sstream>
#include <iomanip>
#include <chrono>
#include <cstdio>
<<<<<<< HEAD
=======
#include <iomanip>
>>>>>>> 3b7dbd34
#include <mutex>
#include <sstream>
#include <string>

namespace spdlog {
namespace sinks {

/*
 * Generator of daily log file names in format basename.YYYY-MM-DD.ext
 */
struct daily_filename_calculator {
    // Create filename for the form basename.YYYY-MM-DD
    static filename_t calc_filename(const filename_t &filename, const tm &now_tm) {
        filename_t basename, ext;
        std::tie(basename, ext) = details::file_helper::split_by_extension(filename);
        return fmt_lib::format(SPDLOG_FMT_STRING(SPDLOG_FILENAME_T("{}_{:04d}-{:02d}-{:02d}{}")),
                               basename, now_tm.tm_year + 1900, now_tm.tm_mon + 1, now_tm.tm_mday,
                               ext);
    }
};

/*
 * Generator of daily log file names with strftime format.
 * Usages:
 *    auto sink =
 * std::make_shared<spdlog::sinks::daily_file_format_sink_mt>("myapp-%Y-%m-%d:%H:%M:%S.log", hour,
 * minute);" auto logger = spdlog::daily_logger_format_mt("loggername, "myapp-%Y-%m-%d:%X.log",
 * hour,  minute)"
 *
 */
<<<<<<< HEAD
struct daily_filename_format_calculator
{
    static filename_t calc_filename(const filename_t &file_path, const tm &now_tm)
    {
=======
struct daily_filename_format_calculator {
    static filename_t calc_filename(const filename_t &file_path, const tm &now_tm) {
>>>>>>> 3b7dbd34
#if defined(_WIN32) && defined(SPDLOG_WCHAR_FILENAMES)
        std::wstringstream stream;
#else
        std::stringstream stream;
#endif
        stream << std::put_time(&now_tm, file_path.c_str());
        return stream.str();
    }
};

/*
 * Rotating file sink based on date.
 * If truncate != false , the created file will be truncated.
 * If max_files > 0, retain only the last max_files and delete previous.
 * Note that old log files from previous executions will not be deleted by this class,
 * rotation and deletion is only applied while the program is running.
 */
template <typename Mutex, typename FileNameCalc = daily_filename_calculator>
class daily_file_sink final : public base_sink<Mutex> {
public:
    // create daily file sink which rotates on given time
    daily_file_sink(filename_t base_filename,
                    int rotation_hour,
                    int rotation_minute,
                    bool truncate = false,
                    uint16_t max_files = 0,
                    const file_event_handlers &event_handlers = {})
        : base_filename_(std::move(base_filename)),
          rotation_h_(rotation_hour),
          rotation_m_(rotation_minute),
          file_helper_{event_handlers},
          truncate_(truncate),
          max_files_(max_files),
          filenames_q_() {
        if (rotation_hour < 0 || rotation_hour > 23 || rotation_minute < 0 ||
            rotation_minute > 59) {
            throw_spdlog_ex("daily_file_sink: Invalid rotation time in ctor");
        }

        auto now = log_clock::now();
        auto filename = FileNameCalc::calc_filename(base_filename_, now_tm(now));
        file_helper_.open(filename, truncate_);
        rotation_tp_ = next_rotation_tp_();

        if (max_files_ > 0) {
            init_filenames_q_();
        }
    }

    filename_t filename() {
        std::lock_guard<Mutex> lock(base_sink<Mutex>::mutex_);
        return file_helper_.filename();
    }

protected:
    void sink_it_(const details::log_msg &msg) override {
        auto time = msg.time;
        bool should_rotate = time >= rotation_tp_;
        if (should_rotate) {
            auto filename = FileNameCalc::calc_filename(base_filename_, now_tm(time));
            file_helper_.open(filename, truncate_);
            rotation_tp_ = next_rotation_tp_();
        }
        memory_buf_t formatted;
        base_sink<Mutex>::formatter_->format(msg, formatted);
        file_helper_.write(formatted);

        // Do the cleaning only at the end because it might throw on failure.
        if (should_rotate && max_files_ > 0) {
            delete_old_();
        }
    }

    void flush_() override { file_helper_.flush(); }

private:
    void init_filenames_q_() {
        using details::os::path_exists;

        filenames_q_ = details::circular_q<filename_t>(static_cast<size_t>(max_files_));
        std::vector<filename_t> filenames;
        auto now = log_clock::now();
        while (filenames.size() < max_files_) {
            auto filename = FileNameCalc::calc_filename(base_filename_, now_tm(now));
            if (!path_exists(filename)) {
                break;
            }
            filenames.emplace_back(filename);
            now -= std::chrono::hours(24);
        }
        for (auto iter = filenames.rbegin(); iter != filenames.rend(); ++iter) {
            filenames_q_.push_back(std::move(*iter));
        }
    }

    tm now_tm(log_clock::time_point tp) {
        time_t tnow = log_clock::to_time_t(tp);
        return spdlog::details::os::localtime(tnow);
    }

    log_clock::time_point next_rotation_tp_() {
        auto now = log_clock::now();
        tm date = now_tm(now);
        date.tm_hour = rotation_h_;
        date.tm_min = rotation_m_;
        date.tm_sec = 0;
        auto rotation_time = log_clock::from_time_t(std::mktime(&date));
        if (rotation_time > now) {
            return rotation_time;
        }
        return {rotation_time + std::chrono::hours(24)};
    }

    // Delete the file N rotations ago.
    // Throw spdlog_ex on failure to delete the old file.
    void delete_old_() {
        using details::os::filename_to_str;
        using details::os::remove_if_exists;

        filename_t current_file = file_helper_.filename();
        if (filenames_q_.full()) {
            auto old_filename = std::move(filenames_q_.front());
            filenames_q_.pop_front();
            bool ok = remove_if_exists(old_filename) == 0;
            if (!ok) {
                filenames_q_.push_back(std::move(current_file));
                throw_spdlog_ex("Failed removing daily file " + filename_to_str(old_filename),
                                errno);
            }
        }
        filenames_q_.push_back(std::move(current_file));
    }

    filename_t base_filename_;
    int rotation_h_;
    int rotation_m_;
    log_clock::time_point rotation_tp_;
    details::file_helper file_helper_;
    bool truncate_;
    uint16_t max_files_;
    details::circular_q<filename_t> filenames_q_;
};

using daily_file_sink_mt = daily_file_sink<std::mutex>;
using daily_file_sink_st = daily_file_sink<details::null_mutex>;
using daily_file_format_sink_mt = daily_file_sink<std::mutex, daily_filename_format_calculator>;
using daily_file_format_sink_st =
    daily_file_sink<details::null_mutex, daily_filename_format_calculator>;

}  // namespace sinks

//
// factory functions
//
template <typename Factory = spdlog::synchronous_factory>
inline std::shared_ptr<logger> daily_logger_mt(const std::string &logger_name,
                                               const filename_t &filename,
                                               int hour = 0,
                                               int minute = 0,
                                               bool truncate = false,
                                               uint16_t max_files = 0,
                                               const file_event_handlers &event_handlers = {}) {
    return Factory::template create<sinks::daily_file_sink_mt>(logger_name, filename, hour, minute,
                                                               truncate, max_files, event_handlers);
}

template <typename Factory = spdlog::synchronous_factory>
inline std::shared_ptr<logger> daily_logger_format_mt(
    const std::string &logger_name,
    const filename_t &filename,
    int hour = 0,
    int minute = 0,
    bool truncate = false,
    uint16_t max_files = 0,
    const file_event_handlers &event_handlers = {}) {
    return Factory::template create<sinks::daily_file_format_sink_mt>(
        logger_name, filename, hour, minute, truncate, max_files, event_handlers);
}

template <typename Factory = spdlog::synchronous_factory>
inline std::shared_ptr<logger> daily_logger_st(const std::string &logger_name,
                                               const filename_t &filename,
                                               int hour = 0,
                                               int minute = 0,
                                               bool truncate = false,
                                               uint16_t max_files = 0,
                                               const file_event_handlers &event_handlers = {}) {
    return Factory::template create<sinks::daily_file_sink_st>(logger_name, filename, hour, minute,
                                                               truncate, max_files, event_handlers);
}

template <typename Factory = spdlog::synchronous_factory>
inline std::shared_ptr<logger> daily_logger_format_st(
    const std::string &logger_name,
    const filename_t &filename,
    int hour = 0,
    int minute = 0,
    bool truncate = false,
    uint16_t max_files = 0,
    const file_event_handlers &event_handlers = {}) {
    return Factory::template create<sinks::daily_file_format_sink_st>(
        logger_name, filename, hour, minute, truncate, max_files, event_handlers);
}
}  // namespace spdlog<|MERGE_RESOLUTION|>--- conflicted
+++ resolved
@@ -17,10 +17,7 @@
 #include <iomanip>
 #include <chrono>
 #include <cstdio>
-<<<<<<< HEAD
-=======
 #include <iomanip>
->>>>>>> 3b7dbd34
 #include <mutex>
 #include <sstream>
 #include <string>
@@ -51,15 +48,8 @@
  * hour,  minute)"
  *
  */
-<<<<<<< HEAD
-struct daily_filename_format_calculator
-{
-    static filename_t calc_filename(const filename_t &file_path, const tm &now_tm)
-    {
-=======
 struct daily_filename_format_calculator {
     static filename_t calc_filename(const filename_t &file_path, const tm &now_tm) {
->>>>>>> 3b7dbd34
 #if defined(_WIN32) && defined(SPDLOG_WCHAR_FILENAMES)
         std::wstringstream stream;
 #else
