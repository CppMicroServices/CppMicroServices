--- conflicted
+++ resolved
@@ -18,12 +18,7 @@
 namespace details {
 namespace fmt_helper {
 
-<<<<<<< HEAD
-inline void append_string_view(spdlog::string_view_t view, memory_buf_t &dest)
-{
-=======
 inline void append_string_view(spdlog::string_view_t view, memory_buf_t &dest) {
->>>>>>> 3b7dbd34
     auto *buf_ptr = view.data();
     dest.append(buf_ptr, buf_ptr + view.size());
 }
