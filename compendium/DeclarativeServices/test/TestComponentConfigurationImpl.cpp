--- conflicted
+++ resolved
@@ -70,7 +70,6 @@
   auto mockMetadata = std::make_shared<metadata::ComponentMetadata>();
   auto mockRegistry = std::make_shared<MockComponentRegistry>();
   auto fakeLogger = std::make_shared<FakeLogger>();
-<<<<<<< HEAD
   auto notifier = std::make_shared<ConfigurationNotifier>(
     GetFramework().GetBundleContext(), fakeLogger);
   auto threadpool = std::make_shared<boost::asio::thread_pool>();
@@ -117,35 +116,6 @@
       EXPECT_EQ(fakeCompConfig->regManager, nullptr);
       EXPECT_EQ(fakeCompConfig->referenceManagers.size(), static_cast<size_t>(0));
     });
-=======
-  EXPECT_THROW(
-    {
-      auto fakeCompConfig = std::make_shared<MockComponentConfigurationImpl>(
-        nullptr, GetFramework(), mockRegistry, fakeLogger);
-    },
-    std::invalid_argument);
-  EXPECT_THROW(
-    {
-      auto fakeCompConfig = std::make_shared<MockComponentConfigurationImpl>(
-        mockMetadata, GetFramework(), nullptr, fakeLogger);
-    },
-    std::invalid_argument);
-  EXPECT_THROW(
-    {
-      auto fakeCompConfig = std::make_shared<MockComponentConfigurationImpl>(
-        mockMetadata, GetFramework(), mockRegistry, nullptr);
-    },
-    std::invalid_argument);
-
-  EXPECT_NO_THROW({
-    auto fakeCompConfig = std::make_shared<MockComponentConfigurationImpl>(
-      mockMetadata, GetFramework(), mockRegistry, fakeLogger);
-    EXPECT_EQ(fakeCompConfig->GetConfigState(),
-              ComponentState::UNSATISFIED_REFERENCE);
-    EXPECT_EQ(fakeCompConfig->regManager, nullptr);
-    EXPECT_EQ(fakeCompConfig->referenceManagers.size(), static_cast<size_t>(0));
-  });
->>>>>>> 5be6d095
 }
 
 TEST_F(ComponentConfigurationImplTest, VerifyUniqueId)
@@ -163,7 +133,6 @@
   const size_t iterCount = 10;
   for (size_t i = 0; i < iterCount; ++i) {
     EXPECT_NO_THROW({
-<<<<<<< HEAD
         auto  fakeCompConfig = std::make_shared<MockComponentConfigurationImpl>(mockMetadata,
                                                                                 GetFramework(),
                                                                                 mockRegistry,
@@ -173,12 +142,6 @@
                                                                                 managers);
         idSet.insert(fakeCompConfig->GetId());
       });
-=======
-      auto fakeCompConfig = std::make_shared<MockComponentConfigurationImpl>(
-        mockMetadata, GetFramework(), mockRegistry, fakeLogger);
-      idSet.insert(fakeCompConfig->GetId());
-    });
->>>>>>> 5be6d095
   }
   EXPECT_EQ(idSet.size(), iterCount);
 }
@@ -193,16 +156,10 @@
   auto mockMetadata = std::make_shared<metadata::ComponentMetadata>();
   auto mockRegistry = std::make_shared<MockComponentRegistry>();
   auto fakeLogger = std::make_shared<FakeLogger>();
-<<<<<<< HEAD
   auto managers =
     std::make_shared<std::vector<std::shared_ptr<ComponentManager>>>();
 
   mockMetadata->serviceMetadata.interfaces = { us_service_interface_iid<dummy::ServiceImpl>() };
-=======
-  mockMetadata->serviceMetadata.interfaces = {
-    us_service_interface_iid<dummy::ServiceImpl>()
-  };
->>>>>>> 5be6d095
   auto refMgr1 = std::make_shared<MockReferenceManager>();
   auto refMgr2 = std::make_shared<MockReferenceManager>();
   auto refMgr3 = std::make_shared<MockReferenceManager>();
@@ -219,7 +176,6 @@
   auto mockFactory = std::make_shared<MockFactory>();
   auto mockCompInstance = std::make_shared<MockComponentInstance>();
   auto bc = GetFramework().GetBundleContext();
-<<<<<<< HEAD
   auto notifier = std::make_shared<ConfigurationNotifier>(bc, fakeLogger);
   auto threadpool = std::make_shared<boost::asio::thread_pool>();
   auto  fakeCompConfig = std::make_shared<MockComponentConfigurationImpl>(mockMetadata,
@@ -229,10 +185,6 @@
                                                                           threadpool, 
                                                                           notifier, 
                                                                           managers);
-=======
-  auto fakeCompConfig = std::make_shared<MockComponentConfigurationImpl>(
-    mockMetadata, GetFramework(), mockRegistry, fakeLogger);
->>>>>>> 5be6d095
   EXPECT_CALL(*fakeCompConfig, GetFactory())
     .Times(1)
     .WillOnce(testing::Return(mockFactory));
@@ -267,7 +219,6 @@
   auto managers =
     std::make_shared<std::vector<std::shared_ptr<ComponentManager>>>();
 
-<<<<<<< HEAD
   auto threadpool = std::make_shared<boost::asio::thread_pool>();
   auto  fakeCompConfig = std::make_shared<MockComponentConfigurationImpl>(mockMetadata,
                                                                           GetFramework(),
@@ -278,14 +229,6 @@
                                                                           managers);
   auto mockStatisfiedState = std::make_shared<MockComponentConfigurationState>();
   auto mockUnsatisfiedState = std::make_shared<MockComponentConfigurationState>();
-=======
-  auto fakeCompConfig = std::make_shared<MockComponentConfigurationImpl>(
-    mockMetadata, GetFramework(), mockRegistry, fakeLogger);
-  auto mockStatisfiedState =
-    std::make_shared<MockComponentConfigurationState>();
-  auto mockUnsatisfiedState =
-    std::make_shared<MockComponentConfigurationState>();
->>>>>>> 5be6d095
   EXPECT_CALL(*mockStatisfiedState, GetValue())
     .Times(2)
     .WillRepeatedly(testing::Return(
@@ -362,7 +305,6 @@
   // Test if a call to Register will change the state when the component
   // does not provide a service.
   {
-<<<<<<< HEAD
     auto fakeCompConfig = std::make_shared<MockComponentConfigurationImpl>(mockMetadata,
                                                                            GetFramework(),
                                                                            mockRegistry,
@@ -371,12 +313,6 @@
                                                                            notifier,
                                                                            managers);
     EXPECT_EQ(fakeCompConfig->GetConfigState(), ComponentState::UNSATISFIED_REFERENCE);
-=======
-    auto fakeCompConfig = std::make_shared<MockComponentConfigurationImpl>(
-      mockMetadata, GetFramework(), mockRegistry, fakeLogger);
-    EXPECT_EQ(fakeCompConfig->GetConfigState(),
-              ComponentState::UNSATISFIED_REFERENCE);
->>>>>>> 5be6d095
     EXPECT_EQ(fakeCompConfig->regManager, nullptr);
     EXPECT_EQ(fakeCompConfig->referenceManagers.size(), static_cast<size_t>(0));
     EXPECT_NO_THROW(fakeCompConfig->Register());
@@ -390,7 +326,6 @@
       us_service_interface_iid<dummy::ServiceImpl>()
     };
     auto mockFactory = std::make_shared<MockFactory>();
-<<<<<<< HEAD
     auto notifier = std::make_shared<ConfigurationNotifier>(
       GetFramework().GetBundleContext(), fakeLogger);
     auto threadpool = std::make_shared<boost::asio::thread_pool>();
@@ -404,10 +339,6 @@
                                                                             threadpool, 
                                                                             notifier, 
                                                                             managers);
-=======
-    auto fakeCompConfig = std::make_shared<MockComponentConfigurationImpl>(
-      mockMetadata, GetFramework(), mockRegistry, fakeLogger);
->>>>>>> 5be6d095
     EXPECT_CALL(*fakeCompConfig, GetFactory())
       .Times(1)
       .WillRepeatedly(testing::Return(mockFactory));
@@ -432,7 +363,6 @@
     mockMetadata->immediate = true;
     auto mockFactory = std::make_shared<MockFactory>();
     auto mockCompInstance = std::make_shared<MockComponentInstance>();
-<<<<<<< HEAD
     auto notifier = std::make_shared<ConfigurationNotifier>(
       GetFramework().GetBundleContext(), fakeLogger);
     auto threadpool = std::make_shared<boost::asio::thread_pool>();
@@ -446,10 +376,6 @@
                                                                             threadpool, 
                                                                             notifier, 
                                                                             managers);
-=======
-    auto fakeCompConfig = std::make_shared<MockComponentConfigurationImpl>(
-      mockMetadata, GetFramework(), mockRegistry, fakeLogger);
->>>>>>> 5be6d095
     EXPECT_CALL(*fakeCompConfig, GetFactory())
       .Times(1)
       .WillRepeatedly(testing::Return(mockFactory));
@@ -475,7 +401,6 @@
   auto mockRegistry = std::make_shared<MockComponentRegistry>();
   auto mockState = std::make_shared<MockComponentConfigurationState>();
   auto fakeLogger = std::make_shared<FakeLogger>();
-<<<<<<< HEAD
   auto notifier = std::make_shared<ConfigurationNotifier>(
     GetFramework().GetBundleContext(), fakeLogger);
   auto threadpool = std::make_shared<boost::asio::thread_pool>();
@@ -490,12 +415,6 @@
                                                                           notifier, 
                                                                           managers);
   EXPECT_EQ(fakeCompConfig->GetConfigState(), ComponentState::UNSATISFIED_REFERENCE);
-=======
-  auto fakeCompConfig = std::make_shared<MockComponentConfigurationImpl>(
-    mockMetadata, GetFramework(), mockRegistry, fakeLogger);
-  EXPECT_EQ(fakeCompConfig->GetConfigState(),
-            ComponentState::UNSATISFIED_REFERENCE);
->>>>>>> 5be6d095
   fakeCompConfig->state = mockState;
   ComponentConfigurationImpl& fakeCompConfigBase =
     *(std::dynamic_pointer_cast<ComponentConfigurationImpl>(fakeCompConfig));
@@ -517,7 +436,6 @@
   auto mockMetadata = std::make_shared<metadata::ComponentMetadata>();
   auto mockRegistry = std::make_shared<MockComponentRegistry>();
   auto fakeLogger = std::make_shared<FakeLogger>();
-<<<<<<< HEAD
   auto notifier = std::make_shared<ConfigurationNotifier>(
     GetFramework().GetBundleContext(), fakeLogger);
   auto threadpool = std::make_shared<boost::asio::thread_pool>();
@@ -531,10 +449,6 @@
                                                                           threadpool, 
                                                                           notifier, 
                                                                           managers);
-=======
-  auto fakeCompConfig = std::make_shared<MockComponentConfigurationImpl>(
-    mockMetadata, GetFramework(), mockRegistry, fakeLogger);
->>>>>>> 5be6d095
   fakeCompConfig->state = std::make_shared<CCRegisteredState>();
   auto mockCompInstance = std::make_shared<MockComponentInstance>();
   EXPECT_CALL(*fakeCompConfig, CreateAndActivateComponentInstance(testing::_))
@@ -557,7 +471,6 @@
     std::make_shared<std::vector<std::shared_ptr<ComponentManager>>>();
 
   // Test for exception from user code
-<<<<<<< HEAD
   auto  fakeCompConfig = std::make_shared<MockComponentConfigurationImpl>(mockMetadata,
                                                                           GetFramework(),
                                                                           mockRegistry,
@@ -565,10 +478,6 @@
                                                                           threadpool,
                                                                           notifier, 
                                                                           managers);
-=======
-  auto fakeCompConfig = std::make_shared<MockComponentConfigurationImpl>(
-    mockMetadata, GetFramework(), mockRegistry, fakeLogger);
->>>>>>> 5be6d095
   fakeCompConfig->state = std::make_shared<CCRegisteredState>();
   EXPECT_EQ(fakeCompConfig->GetConfigState(), ComponentState::SATISFIED);
   EXPECT_CALL(*fakeCompConfig, CreateAndActivateComponentInstance(testing::_))
@@ -583,7 +492,6 @@
   auto mockMetadata = std::make_shared<metadata::ComponentMetadata>();
   auto mockRegistry = std::make_shared<MockComponentRegistry>();
   auto fakeLogger = std::make_shared<FakeLogger>();
-<<<<<<< HEAD
   auto notifier = std::make_shared<ConfigurationNotifier>(
     GetFramework().GetBundleContext(), fakeLogger);
   auto threadpool = std::make_shared<boost::asio::thread_pool>();
@@ -597,10 +505,6 @@
                                                                           threadpool, 
                                                                           notifier, 
                                                                           managers);
-=======
-  auto fakeCompConfig = std::make_shared<MockComponentConfigurationImpl>(
-    mockMetadata, GetFramework(), mockRegistry, fakeLogger);
->>>>>>> 5be6d095
   auto activeState = std::make_shared<CCActiveState>();
   fakeCompConfig->state = activeState;
   EXPECT_EQ(fakeCompConfig->GetConfigState(), ComponentState::ACTIVE);
@@ -651,7 +555,6 @@
                                                "interface" };
   auto mockRegistry = std::make_shared<MockComponentRegistry>();
   auto fakeLogger = std::make_shared<FakeLogger>();
-<<<<<<< HEAD
   auto notifier = std::make_shared<ConfigurationNotifier>(
     GetFramework().GetBundleContext(), fakeLogger);
   auto threadpool = std::make_shared<boost::asio::thread_pool>();
@@ -665,10 +568,6 @@
                                                                           threadpool, 
                                                                           notifier, 
                                                                           managers);
-=======
-  auto fakeCompConfig = std::make_shared<MockComponentConfigurationImpl>(
-    mockMetadata, GetFramework(), mockRegistry, fakeLogger);
->>>>>>> 5be6d095
   EXPECT_CALL(*fakeCompConfig, GetFactory())
     .WillRepeatedly(testing::Return(std::make_shared<MockFactory>()));
   EXPECT_EQ(fakeCompConfig->GetConfigState(),
@@ -721,7 +620,6 @@
   auto mockRegistry = std::make_shared<MockComponentRegistry>();
   auto fakeLogger = std::make_shared<FakeLogger>();
   auto mockCompInstance = std::make_shared<MockComponentInstance>();
-<<<<<<< HEAD
   auto notifier = std::make_shared<ConfigurationNotifier>(
     GetFramework().GetBundleContext(), fakeLogger);
   auto threadpool = std::make_shared<boost::asio::thread_pool>();
@@ -735,10 +633,6 @@
                                                                           threadpool, 
                                                                           notifier, 
                                                                           managers);
-=======
-  auto fakeCompConfig = std::make_shared<MockComponentConfigurationImpl>(
-    mockMetadata, GetFramework(), mockRegistry, fakeLogger);
->>>>>>> 5be6d095
   EXPECT_CALL(*fakeCompConfig, CreateAndActivateComponentInstance(testing::_))
     .WillRepeatedly(testing::Return(mockCompInstance));
   EXPECT_CALL(*fakeCompConfig, GetFactory())
@@ -768,7 +662,6 @@
 TEST_F(ComponentConfigurationImplTest, VerifyImmediateComponent)
 {
   EXPECT_NO_THROW({
-<<<<<<< HEAD
       auto mockMetadata = std::make_shared<metadata::ComponentMetadata>();
       mockMetadata->immediate = true;
       auto mockRegistry = std::make_shared<MockComponentRegistry>();
@@ -799,35 +692,11 @@
       fakeCompConfig->Register();
       // since its an immediate component, it gets activated on call to Register.
       EXPECT_EQ(fakeCompConfig->GetConfigState(), ComponentState::ACTIVE);
-    });
-=======
-    auto mockMetadata = std::make_shared<metadata::ComponentMetadata>();
-    mockMetadata->immediate = true;
-    auto mockRegistry = std::make_shared<MockComponentRegistry>();
-    auto fakeLogger = std::make_shared<FakeLogger>();
-    auto mockCompInstance = std::make_shared<MockComponentInstance>();
-    auto fakeCompConfig = std::make_shared<MockComponentConfigurationImpl>(
-      mockMetadata, GetFramework(), mockRegistry, fakeLogger);
-    EXPECT_CALL(*fakeCompConfig, CreateAndActivateComponentInstance(testing::_))
-      .Times(2)
-      .WillRepeatedly(testing::Return(mockCompInstance));
-    fakeCompConfig->Initialize();
-    EXPECT_EQ(fakeCompConfig->GetConfigState(), ComponentState::ACTIVE);
-    EXPECT_CALL(*fakeCompConfig, DestroyComponentInstances()).Times(1);
-    fakeCompConfig->Deactivate();
-    EXPECT_EQ(fakeCompConfig->GetConfigState(),
-              ComponentState::UNSATISFIED_REFERENCE);
-    fakeCompConfig->Register();
-    // since its an immediate component, it gets activated on call to Register.
-    EXPECT_EQ(fakeCompConfig->GetConfigState(), ComponentState::ACTIVE);
-  });
->>>>>>> 5be6d095
 }
 
 TEST_F(ComponentConfigurationImplTest, VerifyDelayedComponent)
 {
   EXPECT_NO_THROW({
-<<<<<<< HEAD
       auto mockMetadata = std::make_shared<metadata::ComponentMetadata>();
       auto mockRegistry = std::make_shared<MockComponentRegistry>();
       auto fakeLogger = std::make_shared<FakeLogger>();
@@ -882,56 +751,6 @@
       EXPECT_NE(service, nullptr);
       EXPECT_EQ(fakeCompConfig->GetConfigState(), ComponentState::ACTIVE);
     });
-=======
-    auto mockMetadata = std::make_shared<metadata::ComponentMetadata>();
-    auto mockRegistry = std::make_shared<MockComponentRegistry>();
-    auto fakeLogger = std::make_shared<FakeLogger>();
-    auto mockCompInstance = std::make_shared<MockComponentInstance>();
-    auto mockFactory = std::make_shared<MockFactory>();
-
-    mockMetadata->serviceMetadata.interfaces = {
-      us_service_interface_iid<dummy::ServiceImpl>()
-    };
-    mockMetadata->immediate = false;
-    auto fakeCompConfig = std::make_shared<MockComponentConfigurationImpl>(
-      mockMetadata, GetFramework(), mockRegistry, fakeLogger);
-    EXPECT_CALL(*fakeCompConfig, GetFactory())
-      .Times(testing::AtLeast(1)) // 2
-      .WillRepeatedly(testing::Return(mockFactory));
-    fakeCompConfig->Initialize();
-    EXPECT_EQ(fakeCompConfig->GetConfigState(), ComponentState::SATISFIED);
-    EXPECT_CALL(*fakeCompConfig, CreateAndActivateComponentInstance(testing::_))
-      .Times(testing::AtLeast(1)) // 2
-      .WillRepeatedly(testing::Return(mockCompInstance));
-    fakeCompConfig->Activate(GetFramework());
-    EXPECT_EQ(fakeCompConfig->GetConfigState(), ComponentState::ACTIVE);
-    EXPECT_CALL(*fakeCompConfig, DestroyComponentInstances()).Times(1);
-    fakeCompConfig->Deactivate();
-    EXPECT_EQ(fakeCompConfig->GetConfigState(),
-              ComponentState::UNSATISFIED_REFERENCE);
-    fakeCompConfig->Register();
-    EXPECT_EQ(fakeCompConfig->GetConfigState(), ComponentState::SATISFIED);
-    auto bc = GetFramework().GetBundleContext();
-    auto sRef = bc.GetServiceReference<dummy::ServiceImpl>();
-    ASSERT_EQ(sRef.operator bool(), true);
-    ASSERT_EQ(sRef, fakeCompConfig->GetServiceReference());
-    auto mockServiceImpl = std::make_shared<dummy::ServiceImpl>();
-    InterfaceMapPtr instanceMap =
-      MakeInterfaceMap<dummy::ServiceImpl>(mockServiceImpl);
-    EXPECT_CALL(*mockFactory, GetService(testing::_, testing::_))
-      .Times(1)
-      .WillRepeatedly(
-        testing::Invoke([&](const cppmicroservices::Bundle& b,
-                            const cppmicroservices::ServiceRegistrationBase&) {
-          fakeCompConfig->Activate(b);
-          return instanceMap;
-        }));
-    EXPECT_CALL(*mockFactory, UngetService(testing::_, testing::_, testing::_));
-    auto service = bc.GetService<dummy::ServiceImpl>(sRef);
-    EXPECT_NE(service, nullptr);
-    EXPECT_EQ(fakeCompConfig->GetConfigState(), ComponentState::ACTIVE);
-  });
->>>>>>> 5be6d095
 }
 
 TEST_F(ComponentConfigurationImplTest, TestGetDependencyManagers)
@@ -959,7 +778,6 @@
   rm2.interfaceName = "sample::Bar";
   mockMetadata->refsMetadata.push_back(rm1);
   mockMetadata->refsMetadata.push_back(rm2);
-<<<<<<< HEAD
   auto fakeCompConfig = std::make_shared<MockComponentConfigurationImpl>(mockMetadata,
                                                                          GetFramework(),
                                                                          mockRegistry,
@@ -968,12 +786,6 @@
                                                                          notifier, 
                                                                          managers);
   EXPECT_EQ(fakeCompConfig->GetAllDependencyManagers().size(), mockMetadata->refsMetadata.size());
-=======
-  auto fakeCompConfig = std::make_shared<MockComponentConfigurationImpl>(
-    mockMetadata, GetFramework(), mockRegistry, fakeLogger);
-  EXPECT_EQ(fakeCompConfig->GetAllDependencyManagers().size(),
-            mockMetadata->refsMetadata.size());
->>>>>>> 5be6d095
   EXPECT_NE(fakeCompConfig->GetDependencyManager("Foo"), nullptr);
   EXPECT_NE(fakeCompConfig->GetDependencyManager("Bar"), nullptr);
 }
