--- conflicted
+++ resolved
@@ -37,21 +37,14 @@
    * Factory method to create the appropriate {@link ComponentConfigurationImpl}
    * object based on the Component' service scope
    */
-<<<<<<< HEAD
-  static std::shared_ptr<ComponentConfigurationImpl> CreateConfigurationManager(std::shared_ptr<const metadata::ComponentMetadata> compDesc,
-                                                                                const cppmicroservices::Bundle& bundle,
-                                                                                std::shared_ptr<ComponentRegistry> registry,
-                                                                                std::shared_ptr<logservice::LogService> logger,
-                                                                                std::shared_ptr<boost::asio::thread_pool> threadpool,
-                                                                                std::shared_ptr<ConfigurationNotifier> configNotifier,
-                                                                                std::shared_ptr<std::vector<std::shared_ptr<ComponentManager>>> managers);
-=======
   static std::shared_ptr<ComponentConfigurationImpl> CreateConfigurationManager(
-    std::shared_ptr<const metadata::ComponentMetadata> compDesc,
-    const cppmicroservices::Bundle& bundle,
-    std::shared_ptr<const ComponentRegistry> registry,
-    std::shared_ptr<logservice::LogService> logger);
->>>>>>> 5be6d095
+    std::shared_ptr<const metadata::ComponentMetadata> compDesc,                                                                             
+	const cppmicroservices::Bundle& bundle,
+    std::shared_ptr<ComponentRegistry> registry,
+    std::shared_ptr<logservice::LogService> logger,
+    std::shared_ptr<boost::asio::thread_pool> threadpool,
+    std::shared_ptr<ConfigurationNotifier> configNotifier,
+    std::shared_ptr<std::vector<std::shared_ptr<ComponentManager>>> managers);																																					
 };
 }
 }
