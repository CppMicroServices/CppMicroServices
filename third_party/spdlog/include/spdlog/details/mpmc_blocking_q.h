// Copyright(c) 2015-present, Gabi Melman & spdlog contributors.
// Distributed under the MIT License (http://opensource.org/licenses/MIT)

#pragma once

// multi producer-multi consumer blocking queue.
// enqueue(..) - will block until room found to put the new message.
// enqueue_nowait(..) - will return immediately with false if no room left in
// the queue.
// dequeue_for(..) - will block until the queue is not empty or timeout have
// passed.

#include <spdlog/details/circular_q.h>

#include <atomic>
#include <condition_variable>
#include <mutex>

namespace spdlog {
namespace details {

template <typename T>
class mpmc_blocking_queue {
public:
    using item_type = T;
    explicit mpmc_blocking_queue(size_t max_items)
        : q_(max_items) {}

#ifndef __MINGW32__
    // try to enqueue and block if no room left
    void enqueue(T &&item) {
        {
            std::unique_lock<std::mutex> lock(queue_mutex_);
            pop_cv_.wait(lock, [this] { return !this->q_.full(); });
            q_.push_back(std::move(item));
        }
        push_cv_.notify_one();
    }

    // enqueue immediately. overrun oldest message in the queue if no room left.
    void enqueue_nowait(T &&item) {
        {
            std::unique_lock<std::mutex> lock(queue_mutex_);
            q_.push_back(std::move(item));
        }
        push_cv_.notify_one();
    }

<<<<<<< HEAD
=======
    void enqueue_if_have_room(T &&item) {
        bool pushed = false;
        {
            std::unique_lock<std::mutex> lock(queue_mutex_);
            if (!q_.full()) {
                q_.push_back(std::move(item));
                pushed = true;
            }
        }

        if (pushed) {
            push_cv_.notify_one();
        } else {
            ++discard_counter_;
        }
    }

>>>>>>> 3b7dbd34
    // dequeue with a timeout.
    // Return true, if succeeded dequeue item, false otherwise
    bool dequeue_for(T &popped_item, std::chrono::milliseconds wait_duration) {
        {
            std::unique_lock<std::mutex> lock(queue_mutex_);
            if (!push_cv_.wait_for(lock, wait_duration, [this] { return !this->q_.empty(); })) {
                return false;
            }
            popped_item = std::move(q_.front());
            q_.pop_front();
        }
        pop_cv_.notify_one();
        return true;
    }

    // blocking dequeue without a timeout.
<<<<<<< HEAD
    void dequeue(T &popped_item)
    {
=======
    void dequeue(T &popped_item) {
>>>>>>> 3b7dbd34
        {
            std::unique_lock<std::mutex> lock(queue_mutex_);
            push_cv_.wait(lock, [this] { return !this->q_.empty(); });
            popped_item = std::move(q_.front());
            q_.pop_front();
        }
        pop_cv_.notify_one();
    }

#else
    // apparently mingw deadlocks if the mutex is released before cv.notify_one(),
    // so release the mutex at the very end each function.

    // try to enqueue and block if no room left
    void enqueue(T &&item) {
        std::unique_lock<std::mutex> lock(queue_mutex_);
        pop_cv_.wait(lock, [this] { return !this->q_.full(); });
        q_.push_back(std::move(item));
        push_cv_.notify_one();
    }

    // enqueue immediately. overrun oldest message in the queue if no room left.
    void enqueue_nowait(T &&item) {
        std::unique_lock<std::mutex> lock(queue_mutex_);
        q_.push_back(std::move(item));
        push_cv_.notify_one();
    }

<<<<<<< HEAD
=======
    void enqueue_if_have_room(T &&item) {
        bool pushed = false;
        std::unique_lock<std::mutex> lock(queue_mutex_);
        if (!q_.full()) {
            q_.push_back(std::move(item));
            pushed = true;
        }

        if (pushed) {
            push_cv_.notify_one();
        } else {
            ++discard_counter_;
        }
    }

>>>>>>> 3b7dbd34
    // dequeue with a timeout.
    // Return true, if succeeded dequeue item, false otherwise
    bool dequeue_for(T &popped_item, std::chrono::milliseconds wait_duration) {
        std::unique_lock<std::mutex> lock(queue_mutex_);
        if (!push_cv_.wait_for(lock, wait_duration, [this] { return !this->q_.empty(); })) {
            return false;
        }
        popped_item = std::move(q_.front());
        q_.pop_front();
        pop_cv_.notify_one();
        return true;
    }

    // blocking dequeue without a timeout.
<<<<<<< HEAD
    void dequeue(T &popped_item)
    {
=======
    void dequeue(T &popped_item) {
>>>>>>> 3b7dbd34
        std::unique_lock<std::mutex> lock(queue_mutex_);
        push_cv_.wait(lock, [this] { return !this->q_.empty(); });
        popped_item = std::move(q_.front());
        q_.pop_front();
        pop_cv_.notify_one();
    }

#endif

    size_t overrun_counter() {
        std::lock_guard<std::mutex> lock(queue_mutex_);
        return q_.overrun_counter();
    }

    size_t discard_counter() { return discard_counter_.load(std::memory_order_relaxed); }

    size_t size() {
        std::lock_guard<std::mutex> lock(queue_mutex_);
        return q_.size();
    }

    void reset_overrun_counter() {
        std::lock_guard<std::mutex> lock(queue_mutex_);
        q_.reset_overrun_counter();
    }

    void reset_discard_counter() { discard_counter_.store(0, std::memory_order_relaxed); }

private:
    std::mutex queue_mutex_;
    std::condition_variable push_cv_;
    std::condition_variable pop_cv_;
    spdlog::details::circular_q<T> q_;
    std::atomic<size_t> discard_counter_{0};
};
}  // namespace details
}  // namespace spdlog<|MERGE_RESOLUTION|>--- conflicted
+++ resolved
@@ -46,8 +46,6 @@
         push_cv_.notify_one();
     }
 
-<<<<<<< HEAD
-=======
     void enqueue_if_have_room(T &&item) {
         bool pushed = false;
         {
@@ -65,7 +63,6 @@
         }
     }
 
->>>>>>> 3b7dbd34
     // dequeue with a timeout.
     // Return true, if succeeded dequeue item, false otherwise
     bool dequeue_for(T &popped_item, std::chrono::milliseconds wait_duration) {
@@ -82,12 +79,7 @@
     }
 
     // blocking dequeue without a timeout.
-<<<<<<< HEAD
-    void dequeue(T &popped_item)
-    {
-=======
     void dequeue(T &popped_item) {
->>>>>>> 3b7dbd34
         {
             std::unique_lock<std::mutex> lock(queue_mutex_);
             push_cv_.wait(lock, [this] { return !this->q_.empty(); });
@@ -116,8 +108,6 @@
         push_cv_.notify_one();
     }
 
-<<<<<<< HEAD
-=======
     void enqueue_if_have_room(T &&item) {
         bool pushed = false;
         std::unique_lock<std::mutex> lock(queue_mutex_);
@@ -133,7 +123,6 @@
         }
     }
 
->>>>>>> 3b7dbd34
     // dequeue with a timeout.
     // Return true, if succeeded dequeue item, false otherwise
     bool dequeue_for(T &popped_item, std::chrono::milliseconds wait_duration) {
@@ -148,12 +137,7 @@
     }
 
     // blocking dequeue without a timeout.
-<<<<<<< HEAD
-    void dequeue(T &popped_item)
-    {
-=======
     void dequeue(T &popped_item) {
->>>>>>> 3b7dbd34
         std::unique_lock<std::mutex> lock(queue_mutex_);
         push_cv_.wait(lock, [this] { return !this->q_.empty(); });
         popped_item = std::move(q_.front());
