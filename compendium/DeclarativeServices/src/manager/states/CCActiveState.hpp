/*=============================================================================

  Library: CppMicroServices

  Copyright (c) The CppMicroServices developers. See the COPYRIGHT
  file at the top-level directory of this distribution and at
  https://github.com/CppMicroServices/CppMicroServices/COPYRIGHT .

  Licensed under the Apache License, Version 2.0 (the "License");
  you may not use this file except in compliance with the License.
  You may obtain a copy of the License at

  http://www.apache.org/licenses/LICENSE-2.0

  Unless required by applicable law or agreed to in writing, software
  distributed under the License is distributed on an "AS IS" BASIS,
  WITHOUT WARRANTIES OR CONDITIONS OF ANY KIND, either express or implied.
  See the License for the specific language governing permissions and
  limitations under the License.

  =============================================================================*/

#ifndef CCActiveState_hpp
#define CCActiveState_hpp

#include "../ConcurrencyUtil.hpp"
#include "CCSatisfiedState.hpp"

#include "cppmicroservices/detail/CounterLatch.h"

using cppmicroservices::service::component::runtime::dto::ComponentState;

namespace cppmicroservices {
namespace scrimpl {

/**
 * This class represents the {\code ComponentState::ACTIVE} state of a
 * component configuration.
 */
class CCActiveState final : public CCSatisfiedState
{
public:
  CCActiveState();
  ~CCActiveState() override = default;
  CCActiveState(const CCActiveState&) = delete;
  CCActiveState& operator=(const CCActiveState&) = delete;
  CCActiveState(CCActiveState&&) = delete;
  CCActiveState& operator=(CCActiveState&&) = delete;

  void Register(ComponentConfigurationImpl&) override{
    // no-op, already resolved
  };
  std::shared_ptr<ComponentInstance> Activate(
    ComponentConfigurationImpl& mgr,
    const cppmicroservices::Bundle& clientBundle) override;

  void Deactivate(ComponentConfigurationImpl& mgr) override;

  /**
   * Modifies the properties of the component instance when a configuration object on 
   * which it is dependent changes. No state change. R
   * @return
   *    - true if the component has a Modified method.
   *    - false if the component does not have a Modified method. The 
   *      component has been Deactivated
   */
  bool Modified(ComponentConfigurationImpl&) override;

  /**
   * Rebind to a target service. This operation does not transition to another state.
   *
   * When rebinding the new target service must be bound first before the old
   * target service is unbound.
   * This reversed order allows the component to not have to handle the inevitable gap 
   * between the unbind and bind methods.
   */
  void Rebind(ComponentConfigurationImpl& mgr,
              const std::string& refName,
              const ServiceReference<void>& svcRefToBind,
              const ServiceReference<void>& svcRefToUnbind) override;

  /**
   * Returns {@link ComponentState::ACTIVE} to indicate the 
   * state represented by this object
   */
  ComponentState GetValue() const override { return ComponentState::ACTIVE; }

<<<<<<< HEAD
 
private:
  void DoDeactivateWork(ComponentConfigurationImpl& mgr);
=======
  void WaitForTransitionTask() override { latch.Wait(); }

private:
  detail::CounterLatch latch;
>>>>>>> 5be6d095
};
}
}
#endif // CCActiveState_hpp<|MERGE_RESOLUTION|>--- conflicted
+++ resolved
@@ -85,16 +85,9 @@
    */
   ComponentState GetValue() const override { return ComponentState::ACTIVE; }
 
-<<<<<<< HEAD
  
 private:
   void DoDeactivateWork(ComponentConfigurationImpl& mgr);
-=======
-  void WaitForTransitionTask() override { latch.Wait(); }
-
-private:
-  detail::CounterLatch latch;
->>>>>>> 5be6d095
 };
 }
 }
